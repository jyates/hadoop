Hadoop MapReduce Change Log

Release 0.23-PB - Unreleased

  INCOMPATIBLE CHANGES

<<<<<<< HEAD
    MAPREDUCE-3545. Remove Avro RPC. (suresh)

  IMPROVEMENTS

    MAPREDUCE-2887 due to HADOOP-7524 Change RPC to allow multiple protocols
                   including multuple versions of the same protocol (sanjay Radia)

    MAPREDUCE-2934. MR portion of HADOOP-7607 - Simplify the RPC proxy cleanup
                    process (atm)

    HADOOP-7862   MR changes to work with HADOOP 7862: 
    Move the support for multiple protocols to lower layer so that Writable,
    PB and Avro can all use it (Sanjay)

Release 0.23.1 - Unreleased

  NEW FEATURES                                                                    
=======
  NEW FEATURES
    MAPREDUCE-778. Rumen Anonymizer. (Amar Kamat and Chris Douglas via amarrk)
>>>>>>> fbe394d2

    MAPREDUCE-3121. NodeManager should handle disk-failures (Ravi Gummadi via mahadev)

    MAPREDUCE-2863. Support web services for YARN and MR components. (Thomas
    Graves via vinodkv)

    MAPREDUCE-3251. Network ACLs can prevent some clients to talk to MR ApplicationMaster.
    (Anupam Seth via mahadev)

    MAPREDUCE-778. Rumen Anonymizer. (Amar Kamat and Chris Douglas via amarrk)

  IMPROVEMENTS
    MAPREDUCE-3597. [Rumen] Rumen should provide APIs to access all the 
                    job-history related information.

    MAPREDUCE-3375. [Gridmix] Memory Emulation system tests. 
                    (Vinay Thota via amarrk)

    MAPREDUCE-2733. [Gridmix] Gridmix3 cpu emulation system tests. 
                    (Vinay Thota via amarrk)

    MAPREDUCE-3297. Moved log related components into yarn-common so that
    HistoryServer and clients can use them without depending on the
    yarn-server-nodemanager module. (Siddharth Seth via vinodkv)

    MAPREDUCE-3336. Replaced guice internal.Preconditions api usage with the
    public Preconditions API. (Thomas Graves via vinodkv)

    MAPREDUCE-3280. Removed the unnecessary job user-name configuration in
    mapred-site.xml. (vinodkv)

    MAPREDUCE-3370. Fixed MiniMRYarnCluster and related tests to not use
    a hard-coded path for the mr-app jar. (Ahmed Radwan via vinodkv)

    MAPREDUCE-3325. Improvements to CapacityScheduler doc. (Thomas Graves 
    via mahadev)

    MAPREDUCE-3341. Enhance logging of initalized queue limit values.
    (Anupam Seth via mahadev)

    MAPREDUCE-3243. Invalid tracking URL for streaming jobs (Jonathan Eagles 
    via mahadev)

    MAPREDUCE-3331. Improvement to single node cluster setup documentation for 
    0.23 (Anupam Seth via mahadev)

    MAPREDUCE-3102. Changed NodeManager to fail fast when LinuxContainerExecutor
    has wrong configuration or permissions. (Hitesh Shah via vinodkv)

    MAPREDUCE-3169. Create a new MiniMRCluster equivalent which only provides 
    client APIs cross MR1 and MR2. (Ahmed via tucu)

    MAPREDUCE-3373. Hadoop scripts unconditionally source
    "$bin"/../libexec/hadoop-config.sh. (Bruno Mahé via tomwhite)

    MAPREDUCE-3372. HADOOP_PREFIX cannot be overridden.
    (Bruno Mahé via tomwhite)

    MAPREDUCE-3411. Performance Upgrade for jQuery (Jonathan Eagles via 
    mahadev)

    MAPREDUCE-3371. Review and improve the yarn-api javadocs. (Ravi Prakash
    via mahadev)

    MAPREDUCE-3238. Small cleanup in SchedulerApp. (Todd Lipcon via mahadev)

    MAPREDUCE-3413. RM web ui applications not sorted in any order by default.
    (Jonathan Eagles via mahadev)

    MAPREDUCE-3045. Fixed UI filters to not filter on hidden title-numeric
    sort fields. (Jonathan Eagles via sseth)

    MAPREDUCE-3448. TestCombineOutputCollector javac unchecked warning on mocked
    generics (Jonathan Eagles via mahadev)

    MAPREDUCE-3169 amendment. Deprecate MiniMRCluster. (Ahmed Radwan via
    sseth)

    MAPREDUCE-3369. Migrate MR1 tests to run on MR2 using the new interfaces
    introduced in MAPREDUCE-3169. (Ahmed Radwan via tomwhite)

    MAPREDUCE-3518. mapred queue -info <queue> -showJobs throws NPE. 
    (Jonathan Eagles via mahadev)

    MAPREDUCE-3391. Making a trivial change to correct a log message in
    DistributedShell app's AM. (Subroto Sanyal via vinodkv)

    MAPREDUCE-3547. Added a bunch of unit tests for the the RM/NM webservices.
    (Thomas Graves via acmurthy)

    MAPREDUCE-3610. Remove use of the 'dfs.block.size' config for default block
    size fetching. Use FS#getDefaultBlocksize instead. (Sho Shimauchi via harsh)

    MAPREDUCE-3478. Cannot build against ZooKeeper 3.4.0. (Tom White via mahadev)

    MAPREDUCE-3528. Fixed TaskHeartBeatHandler to use a new configuration
    for the thread loop interval separate from task-timeout configuration
    property. (Siddharth Seth via vinodkv)

    MAPREDUCE-3312. Modified MR AM to not send a stop-container request for
    a container that isn't launched at all. (Robert Joseph Evans via vinodkv)

    MAPREDUCE-3382. Enhanced MR AM to use a proxy to ping the job-end
    notification URL. (Ravi Prakash via vinodkv)

    MAPREDUCE-3299. Added AMInfo table to the MR AM job pages to list all the
    job-attempts when AM restarts and recovers. (Jonathan Eagles via vinodkv)

    MAPREDUCE-3251. Network ACLs can prevent some clients to talk to MR AM.
    Improved the earlier patch to not to JobHistoryServer repeatedly.
    (Anupam Seth via vinodkv)

    MAPREDUCE-3553. Add support for data returned when exceptions thrown from web 
    service apis to be in either xml or in JSON. (Thomas Graves via mahadev)

    MAPREDUCE-3641. Making CapacityScheduler more conservative so as to 
    assign only one off-switch container in a single scheduling
    iteration. (Arun C Murthy via vinodkv)

    MAPREDUCE-3692. yarn-resourcemanager out and log files can get big. (eli)

  OPTIMIZATIONS

    MAPREDUCE-3567. Extraneous JobConf objects in AM heap. (Vinod Kumar
    Vavilapalli via sseth)

    MAPREDUCE-3399. Modifying ContainerLocalizer to send a heartbeat to NM
    immediately after downloading a resource instead of always waiting for a
    second. (Siddarth Seth via vinodkv)

    MAPREDUCE-3568. Optimized Job's progress calculations in MR AM. (vinodkv)

    MAPREDUCE-3569. TaskAttemptListener holds a global lock for all
    task-updates. (Vinod Kumar Vavilapalli via sseth)

    MAPREDUCE-3511. Removed a multitude of cloned/duplicate counters in the AM
    thereby reducing the AM heap size and preventing full GCs. (vinodkv)

    MAPREDUCE-3618. Fixed TaskHeartbeatHandler to not hold a global lock for all
    task-updates. (Siddarth Seth via vinodkv)

    MAPREDUCE-3512. Batching JobHistory flushing to DFS so that we don't flush
    for every event slowing down AM. (Siddarth Seth via vinodkv)

  BUG FIXES
    MAPREDUCE-3462. Fix Gridmix JUnit testcase failures. 
                    (Ravi Prakash and Ravi Gummadi via amarrk)

    MAPREDUCE-2950. [Rumen] Fixed TestUserResolve. (Ravi Gummadi via amarrk)

    MAPREDUCE-3412. Fix 'ant docs'. (amarrk)

    MAPREDUCE-3346 [Rumen] LoggedTaskAttempt#getHostName() returns null.
                   (amarrk)

    MAPREDUCE-3221. Reenabled the previously ignored test in TestSubmitJob
    and fixed bugs in it. (Devaraj K via vinodkv)

    MAPREDUCE-3215. Reenabled and fixed bugs in the failing test
    TestNoJobSetupCleanup. (Hitesh Shah via vinodkv)

    MAPREDUCE-3219. Reenabled and fixed bugs in the failing test
    TestDelegationToken. (Hitesh Shah via vinodkv)

    MAPREDUCE-3217. Reenabled and fixed bugs in the failing ant test
    TestAuditLogger. (Devaraj K via vinodkv)

    MAPREDUCE-3291. App fail to launch due to delegation token not 
    found in cache (Robert Evans via mahadev)

    MAPREDUCE-3344. o.a.h.mapreduce.Reducer since 0.21 blindly casts to
    ReduceContext.ValueIterator. (Brock Noland via tomwhite)

    MAPREDUCE-3342. Fixed JobHistoryServer to also show the job's queue
    name. (Jonathan Eagles via vinodkv)

    MAPREDUCE-3345. Fixed a race condition in ResourceManager that was causing
    TestContainerManagerSecurity to fail sometimes. (Hitesh Shah via vinodkv)

    MAPREDUCE-3368. Fixed test compilation. (Hitesh Shah via vinodkv)

    MAPREDUCE-3333. Fixed bugs in ContainerLauncher of MR AppMaster due to
    which per-container connections to NodeManager were lingering long enough
    to hit the ulimits on number of processes. (vinodkv)

    MAPREDUCE-3392. Fixed Cluster's getDelegationToken's API to return null
    when there isn't a supported token. (John George via vinodkv)

    MAPREDUCE-3379. Fixed LocalResourceTracker in NodeManager to remove deleted
    cache entries correctly. (Siddharth Seth via vinodkv)

    MAPREDUCE-3324. Not All HttpServer tools links (stacks,logs,config,metrics) are 
    accessible through all UI servers (Jonathan Eagles via mahadev)

    MAPREDUCE-3355. Fixed MR AM's ContainerLauncher to handle node-command
    timeouts correctly. (vinodkv)

    MAPREDUCE-3407. Fixed pom files to refer to the correct MR app-jar needed
    by the integration tests. (Hitesh Shah via vinodkv)

    MAPREDUCE-3437. Fix examples pom to refer to the correct 0.23 snapshot
    version. (Jonathan Eagles via todd)

    MAPREDUCE-3434. Nightly build broken (Hitesh Shah via mahadev)

    MAPREDUCE-3447. mapreduce examples not working (mahadev)

    MAPREDUCE-3444. trunk/0.23 builds broken (Hitesh Shah via mahadev)

    MAPREDUCE-3454. [Gridmix] TestDistCacheEmulation is broken (Hitesh Shah
    via mahadev)

    MAPREDUCE-3408. yarn-daemon.sh unconditionnaly sets yarn.root.logger 
    (Bruno Mahe via mahadev)

    MAPREDUCE-3329. Fixed CapacityScheduler to ensure maximum-capacity cannot
    be lesser than capacity for any queue. (acmurthy)

    MAPREDUCE-3464. mapreduce jsp pages missing DOCTYPE. (Dave Vronay via mattf)

    MAPREDUCE-3265. Removed debug logs during job submission to LOG.debug to
    cut down noise. (acmurthy) 

    MAPREDUCE-3468. Changed ant based infrastructure to use 0.23.1 version.
    (sseth via acmurthy) 

    MAPREDUCE-3433. Finding counters by legacy group name returns empty
    counters. (tomwhite)

    MAPREDUCE-3450. NM port info no longer available in JobHistory.
    (Siddharth Seth via mahadev)

    MAPREDUCE-3477. Hadoop site documentation cannot be built anymore. 
    (jeagles via tucu)

    MAPREDUCE-3488. Streaming jobs are failing because the main class
    isnt set in the pom files. (mahadev)
 
    MAPREDUCE-3463. Second AM fails to recover properly when first AM is killed with
    java.lang.IllegalArgumentException causing lost job. (Siddharth Seth via mahadev)

    MAPREDUCE-3452. fifoscheduler web ui page always shows 0% used for the queue.
    (Jonathan Eagles via mahadev)

    MAPREDUCE-3443. JobClient and Job should function in the context of the
    UGI which created them. (Mahadev Konar via sseth)

    MAPREDUCE-3460. MR AM can hang if containers are allocated on a node
    blacklisted by the AM. (Hitesh Shah and Robert Joseph Evans via sseth)

    MAPREDUCE-3453. RM web ui application details page shows RM cluster about
    information. (Jonathan Eagles via sseth)

    MAPREDUCE-3479. JobClient#getJob cannot find local jobs. (tomwhite)

    MAPREDUCE-3500. MRJobConfig creates an LD_LIBRARY_PATH using the platform ARCH. (tucu)

    MAPREDUCE-3456. $HADOOP_PREFIX/bin/yarn should set defaults for 
    $HADOOP_*_HOME (Eric Payne via mahadev)

    MAPREDUCE-3458. Fix findbugs warnings in hadoop-examples. (Devaraj K
    via mahadev)

    MAPREDUCE-3485. DISKS_FAILED -101 error code should be defined in same location as 
    ABORTED_CONTAINER_EXIT_STATUS. (Ravi Gummadi via mahadev)

    MAPREDUCE-3389. MRApps loads the 'mrapp-generated-classpath' file with 
    classpath from the build machine. (tucu)

    MAPREDUCE-3496. Fixed client to print queue acls in consistent order.
    (Jonathan Eagles via acmurthy) 

    MAPREDUCE-3147. Handle leaf queues with the same name properly.
    (Ravi Prakash via mahadev)

    MAPREDUCE-3327. RM web ui scheduler link doesn't show correct max value 
    for queues (Anupam Seth via mahadev)

    MAPREDUCE-3513. Capacity Scheduler web UI has a spelling mistake for Memory.
    (chackaravarthy via mahadev)

    MAPREDUCE-3519. Fixed a deadlock in NodeManager LocalDirectories's handling
    service. (Ravi Gummadi via vinodkv)

    MAPREDUCE-3527. Fix minor API incompatibilities between 1.0 and 0.23.
    (tomwhite)

    MAPREDUCE-3328. mapred queue -list output inconsistent and missing child 
    queues. (Ravi Prakash via mahadev)

    MAPREDUCE-3510. Capacity Scheduler inherited ACLs not displayed by mapred queue 
    -showacls (Jonathan Eagles via mahadev)

    MAPREDUCE-3537. Fix race condition in DefaultContainerExecutor which led
    to container localization occuring in wrong directories. (acmurthy)

    MAPREDUCE-3542. Support "FileSystemCounter" legacy counter group name for
    compatibility. (tomwhite)

    MAPREDUCE-3426. Fixed MR AM in uber mode to write map intermediate outputs
    in the correct directory to work properly in secure mode. (Hitesh Shah via
    vinodkv)

    MAPREDUCE-3544. gridmix build is broken, requires hadoop-archives to be 
    added as ivy dependency. (tucu)

    MAPREDUCE-3557. MR1 test fail to compile because of missing hadoop-archives 
    dependency. (tucu)

    MAPREDUCE-3541. Fix broken TestJobQueueClient test. (Ravi Prakash via 
    mahadev)

    MAPREDUCE-3398. Fixed log aggregation to work correctly in secure mode.
    (Siddharth Seth via vinodkv)

    MAPREDUCE-3530. Fixed an NPE occuring during scheduling in the
    ResourceManager. (Arun C Murthy via vinodkv)

    MAPREDUCE-3484. Fixed JobEndNotifier to not get interrupted before completing
    all its retries. (Ravi Prakash via vinodkv)

    MAPREDUCE-3531. Fixed a race in ContainerTokenSecretManager. (Robert Joseph
    Evans via sseth)

    MAPREDUCE-3560. TestRMNodeTransitions is failing on trunk. 
    (Siddharth Seth via mahadev)

    MAPREDUCE-3487. Fixed JobHistory web-UI to display links to single task's
    counters' page. (Jason Lowe via vinodkv)

    MAPREDUCE-3564. Fixed failures in TestStagingCleanup and TestJobEndNotifier
    tests. (Siddharth Seth via vinodkv)

    MAPREDUCE-3422. Counter display names are not being picked up. (Jonathan
    Eagles via sseth)

    MAPREDUCE-3366. Mapreduce component should use consistent directory structure 
    layout as HDFS/common (Eric Yang via mahadev)

    MAPREDUCE-3387. Fixed AM's tracking URL to always go through the proxy, even
    before the job started, so that it works properly with oozie throughout
    the job execution. (Robert Joseph Evans via vinodkv)

    MAPREDUCE-3579. ConverterUtils shouldn't include a port in a path from a url 
    without a port. (atm via harsh)

    MAPREDUCE-3563. Fixed LocalJobRunner to work correctly with new mapreduce
    apis. (acmurthy)

    MAPREDUCE-3376. Fixed Task to ensure it passes reporter to combiners using
    old MR api. (Subroto Sanyal via acmurthy)

    MAPREDUCE-3339. Fixed MR AM to stop considering node blacklisting after the
    number of nodes blacklisted crosses a threshold. (Siddharth Seth via vinodkv)

    MAPREDUCE-3588. Fixed bin/yarn which was broken by MAPREDUCE-3366 so that
    yarn daemons can start. (Arun C Murthy via vinodkv)

    MAPREDUCE-3349. Log rack-name in JobHistory for unsuccessful tasks. (Amar
    Kamat and Devaraj K via sseth)

    MAPREDUCE-3586. Modified CompositeService to avoid duplicate stop operations
    thereby solving race conditions in MR AM shutdown. (vinodkv)

    MAPREDUCE-3604. Fixed streaming to use new mapreduce.framework.name to
    check for local mode. (acmurthy) 

    MAPREDUCE-3521. Fixed streaming to ensure it doesn't silently ignore
    unknown arguments. (Robert Evans via acmurthy) 

    MAPREDUCE-3522. Ensure queues inherit ACLs from parent if they aren't
    explicitly specified. (Jonathan Eagles via acmurthy) 

    MAPREDUCE-3608. Fixed compile issue with MAPREDUCE-3522. (mahadev via
    acmurthy) 

    MAPREDUCE-3490. Fixed MapReduce AM to count failed maps also towards Reduce
    ramp up. (Sharad Agarwal and Arun C Murthy via vinodkv)

    MAPREDUCE-3529. TokenCache does not cache viewfs credentials correctly
    (sseth)

    MAPREDUCE-3595. Add missing TestCounters#testCounterValue test from branch
    1 to 0.23 (Tom White via sseth)

    MAPREDUCE-3566. Fixed MR AM to construct CLC only once across all tasks.
    (vinodkv via acmurthy) 

    MAPREDUCE-3572. Moved AM event dispatcher to a separate thread for
    performance reasons. (vinodkv via acmurthy) 

    MAPREDUCE-3615. Fix some ant test failures. (Thomas Graves via sseth)

    MAPREDUCE-1744. DistributedCache creates its own FileSytem instance when 
    adding a file/archive to the path. (Dick King via tucu)

    MAPREDUCE-3326. Added detailed information about queue's to the
    CapacityScheduler web-ui. (Jason Lowe via acmurthy) 

    MAPREDUCE-3548. Added more unit tests for MR AM & JHS web-services.
    (Thomas Graves via acmurthy) 

    MAPREDUCE-3617. Removed wrong default value for
    yarn.resourcemanager.principal and yarn.nodemanager.principal. (Jonathan
    Eagles via acmurthy) 

    MAPREDUCE-3624. Remove unnecessary dependency on JDK's tools.jar. (mahadev
    via acmurthy)

    MAPREDUCE-3616. Thread pool for launching containers in MR AM not
    expanding as expected. (vinodkv via sseth)

    MAPREDUCE-3639. Fixed TokenCache to work with absent FileSystem canonical
    service-names. (Siddharth Seth via vinodkv)

    MAPREDUCE-3380. Token infrastructure for running clients which are not kerberos 
    authenticated. (mahadev)

    MAPREDUCE-3648. TestJobConf failing. (Thomas Graves via mahadev)

    MAPREDUCE-3651. TestQueueManagerRefresh fails. (Thomas Graves via mahadev)

    MAPREDUCE-3645. TestJobHistory fails. (Thomas Graves via mahadev)
  
    MAPREDUCE-3652. org.apache.hadoop.mapred.TestWebUIAuthorization.testWebUIAuthorization 
    fails. (Thomas Graves via mahadev)

    MAPREDUCE-3625. CapacityScheduler web-ui display of queue's used capacity is broken.
    (Jason Lowe via mahadev)

    MAPREDUCE-3596. Fix scheduler to handle cleaned up containers, which NMs
    may subsequently report as running. (Vinod Kumar Vavilapalli via sseth)

    MAPREDUCE-3656. Fixed a race condition in MR AM which is failing the sort
    benchmark consistently. (Siddarth Seth via vinodkv)

    MAPREDUCE-3532. Modified NM to report correct http address when an ephemeral
    web port is configured. (Bhallamudi Venkata Siva Kamesh via vinodkv)

    MAPREDUCE-3404. Corrected MR AM to honor speculative configuration and enable
    speculating either maps or reduces. (Eric Payne via vinodkv)

    MAPREDUCE-3664. Federation Documentation has incorrect configuration example.
    (Brandon Li via jitendra)

    MAPREDUCE-3649. Job End notification gives an error on calling back.
    (Ravi Prakash via mahadev)

    MAPREDUCE-3657. State machine visualize build fails. (Jason Lowe 
    via mahadev)

    MAPREDUCE-2450. Fixed a corner case with interrupted communication threads
    leading to a long timeout in Task. (Rajesh Balamohan via acmurthy)

    MAPREDUCE-3669. Allow clients to talk to MR HistoryServer using both
    delegation tokens and kerberos. (mahadev via acmurthy)

    MAPREDUCE-3684. LocalDistributedCacheManager does not shut down its thread
    pool (tomwhite)

    MAPREDUCE-3582. Move successfully passing MR1 tests to MR2 maven tree.
    (ahmed via tucu)

    MAPREDUCE-3698. Client cannot talk to the history server in secure mode.
    (mahadev)

    MAPREDUCE-3689. RM web UI doesn't handle newline in job name.
    (Thomas Graves via mahadev)

    MAPREDUCE-3701. Delete HadoopYarnRPC from 0.23 branch.
    (mahadev)

    MAPREDUCE-3549. write api documentation for web service apis for RM, NM, 
    mapreduce app master, and job history server (Thomas Graves via mahadev)

    MAPREDUCE-3705. ant build fails on 0.23 branch. (Thomas Graves via
    mahadev)

Release 0.23.0 - 2011-11-01 

  INCOMPATIBLE CHANGES

    MAPREDUCE-2455. Remove deprecated JobTracker.State in favour of
    JobTrackerStatus. (tomwhite)

    MAPREDUCE-2430. Remove mrunit contrib. (nigel via eli)

    MAPREDUCE-2606. Remove IsolationRunner. (Alejandro Abdelnur via eli)

  NEW FEATURES

    MAPREDUCE-2682. Add "mapred classpath" command to print classpath
    for MR applications. (vinodkv via acmurthy) 

    MAPREDUCE-2107. [Gridmix] Total heap usage emulation in Gridmix.
    (Amar Kamat and Ravi Gummadi via amarrk)

    MAPREDUCE-2106. [Gridmix] Cumulative CPU usage emulation in Gridmix. 
    (amarrk)

    MAPREDUCE-2543. [Gridmix] High-Ram feature emulation in Gridmix. (amarrk)

    MAPREDUCE-2408. [Gridmix] Compression emulation in Gridmix. (amarrk)

    MAPREDUCE-2473. Add "mapred groups" command to query the server-side groups
    resolved for a user. (Aaron T. Myers via todd)

    MAPREDUCE-461. Enable ServicePlugins for the JobTracker.
    (Fredrik Hedberg via tomwhite)

    MAPREDUCE-2521. Create RPM and Debian packages for MapReduce. Changes 
    deployment layout to be consistent across the binary tgz, rpm, and deb.
    (Eric Yang via omalley)

    MAPREDUCE-2323. Add metrics to the fair scheduler. (todd)

    MAPREDUCE-2037. Capture intermediate progress, CPU and memory usage for
    tasks. (Dick King via acmurthy) 

    MAPREDUCE-279. MapReduce 2.0. Merging MR-279 branch into trunk. Contributed by
    Arun C Murthy, Christopher Douglas, Devaraj Das, Greg Roelofs, Jeffrey
    Naisbitt, Josh Wills, Jonathan Eagles, Krishna Ramachandran, Luke Lu, Mahadev
    Konar, Robert Evans, Sharad Agarwal, Siddharth Seth, Thomas Graves, and Vinod
    Kumar Vavilapalli.

    MAPREDUCE-2930. Added the ability to be able to generate graphs from the
    state-machine definitions. (Binglin Chang via vinodkv)

    MAPREDUCE-2719. Add a simple, DistributedShell, application to illustrate
    alternate frameworks on YARN. (Hitesh Shah via acmurthy)

    MAPREDUCE-3104. Implemented Application-acls. (vinodkv)

    MAPREDUCE-2708. Designed and implemented MR Application Master recovery to
    make MR AMs resume their progress after restart. (Sharad Agarwal via vinodkv)

    MAPREDUCE-2858. Added a WebApp Proxy for applications. (Robert Evans via
    acmurthy) 

  IMPROVEMENTS

    MAPREDUCE-2187. Reporter sends progress during sort/merge. (Anupam Seth via
    acmurthy) 

    MAPREDUCE-2365. Add counters to track bytes (read,written) via 
    File(Input,Output)Format. (Siddharth Seth via acmurthy)
 
    MAPREDUCE-2680. Display queue name in job client CLI. (acmurthy) 
 
    MAPREDUCE-2679. Minor changes to sync trunk with MR-279 branch. (acmurthy) 
 
    MAPREDUCE-2400. Remove Cluster's dependency on JobTracker via a 
    ServiceProvider for the actual implementation. (tomwhite via acmurthy) 
 
    MAPREDUCE-2596. [Gridmix] Summarize Gridmix runs. (amarrk)

    MAPREDUCE-2563. [Gridmix] Add High-Ram emulation system tests to 
    Gridmix. (Vinay Kumar Thota via amarrk)

    MAPREDUCE-2104. [Rumen] Add Cpu, Memory and Heap usages to 
    TraceBuilder's output. (amarrk)

    MAPREDUCE-2554. [Gridmix]  Add distributed cache emulation system tests 
    to Gridmix. (Vinay Kumar Thota via amarrk)
 
    MAPREDUCE-2543. [Gridmix] High-Ram feature emulation testcase. (amarrk)

    MAPREDUCE-2469. Task counters should also report the total heap usage of 
    the task. (Ravi Gummadi and Amar Ramesh Kamat via amarrk)

    MAPREDUCE-2544. [Gridmix] Add compression emulation system tests to 
    Gridmix. (Vinay Kumar Thota via amarrk)

    MAPREDUCE-2517. [Gridmix] Add system tests to Gridmix. 
    (Vinay Kumar Thota via amarrk)

    MAPREDUCE-2492. The new MapReduce API should make available task's
    progress to the task. (amarrk)

    MAPREDUCE-2153. Bring in more job configuration properties in to the trace 
    file. (Rajesh Balamohan via amarrk)

    MAPREDUCE-1461. Feature to instruct rumen-folder utility to skip jobs worth 
    of specific duration. (Rajesh Balamohan via amarrk)

    MAPREDUCE-2172. Added test-patch.properties required by test-patch.sh 
    (nigel)

    MAPREDUCE-2156. Raid-aware FSCK. (Patrick Kling via dhruba)

    MAPREDUCE-2215. A more elegant FileSystem#listCorruptFileBlocks API
    (RAID changes) (Patrick Kling via hairong)

    MAPREDUCE-1831. BlockPlacement policy for HDFS-RAID.
    (Scott Chen via dhruba)

    MAPREDUCE-1906. Lower minimum heartbeat interval for TaskTracker
    (Scott Carey and Todd Lipcon via todd)

    MAPREDUCE-1382. MRAsyncDiscService should tolerate missing local.dir.
    (Zheng Shao and tomwhite via tomwhite)

    MAPREDUCE-2263. MapReduce side of HADOOP-6904: RPC compatibility.
    (hairong)

    MAPREDUCE-1706. Log RAID recoveries on HDFS. (schen)

    MAPREDUCE-2334. Update BlockPlacementPolicyRaid for the new method
    in BlockPlacementPolicy.  (szetszwo)

    MAPREDUCE-2254. Allow setting of end-of-record delimiter for
    TextInputFormat (Ahmed Radwan via todd)

    MAPREDUCE-1927. Unit test for HADOOP-6835 (concatenated gzip support).
    (Greg Roelofs via tomwhite)

    MAPREDUCE-2206. The task-cleanup tasks should be optional. (schen)

    MAPREDUCE-2225. MultipleOutputs should not require the use of 'Writable'.
    (Harsh J Chouraria via tomwhite)

    MAPREDUCE-1811. Job.monitorAndPrintJob() should print status of the job
    at completion. (Harsh J Chouraria via tomwhite)

    MAPREDUCE-993. bin/hadoop job -events <jobid> <from-event-#> <#-of-events>
    help message is confusing. (Harsh J Chouraria via tomwhite)

    MAPREDUCE-2302. Add static factory methods in GaloisField. (schen)

    MAPREDUCE-2351. mapred.job.tracker.history.completed.location should
    support an arbitrary filesystem URI. (tomwhite)

    MAPREDUCE-2239. BlockPlacementPolicyRaid should call getBlockLocations
    only when necessary. (schen)

    MAPREDUCE-2331. Add coverage of task graph servlet to fair scheduler system
    test. (todd)

    MAPREDUCE-2367. Allow using a file to exclude certain tests from build.
    (todd)

    MAPREDUCE-2202. Generalize CLITest structure and interfaces to faciliate
    upstream adoption (e.g. for web or system testing). (cos)

    MAPREDUCE-2420. JobTracker should be able to renew delegation token over 
    HTTP (Boris Shkolnik via jitendra)

    MAPREDUCE-2474. Add docs to the new API Partitioner on how to access the
    Job Configuration. (Harsh J Chouraria via todd)
    
    MAPREDUCE-2475. Disable IPV6 for junit tests. (suresh srinivas via mahadev)

    MAPREDUCE-2422. Removed unused internal methods from DistributedCache.
    (tomwhite)

    MAPREDUCE-2456. Log the reduce taskID and associated TaskTrackers with
    failed fetch notifications in the JobTracker log.
    (Jeffrey Naisbitt via cdouglas)

    MAPREDUCE-869. Documentation for config to set map/reduce task environment
    (Alejandro Abdelnur via todd)

    MAPREDUCE-2410. Add entry to streaming FAQ about how streaming reducers
    receive keys. (Harsh J Chouraria via todd)

    MAPREDUCE-2499. MR part of HADOOP-7291. (eli)

    MAPREDUCE-2497. Missing spaces in error messages. (eli)

    MAPREDUCE-2502. JobSubmitter should use mapreduce.job.maps instead of
    its deprecated equivalent. (eli via todd)

    MAPREDUCE-2381. JobTracker instrumentation not consistent about error
    handling. (Philip Zeyliger via tomwhite)

    MAPREDUCE-2449. Allow for command line arguments when performing
    "Run on Hadoop" action in Eclipse plugin. (Jeff Zemerick via todd)

    MAPREDUCE-2483. Remove duplication of jars between Hadoop subprojects
    from build artifacts. (Eric Yang via omalley)

    MAPREDUCE-2372. TaskLogAppender mechanism shouldn't be set up in
    log4j.properties (todd)

    MAPREDUCE-2516. Rename webinterface.private.actions to
    mapreduce.jobtracker.webinterface.trusted (Ari Rabkin via todd)

    MAPREDUCE-2459. Cache HAR filesystem metadata. (Mac Yang via mahadev)

    HADOOP-7259. Contrib modules should include the build.properties from
    the enclosing hadoop directory. (omalley)

    MAPREDUCE-2494. Order distributed cache deletions by LRU. (Robert Joseph
    Evans via cdouglas)

    MAPREDUCE-2452. Makes the cancellation of delegation tokens happen in a 
    separate thread. (ddas)

    HADOOP-7106. Reorganize project SVN layout to "unsplit" the projects.
    (todd, nigel)

    MAPREDUCE-2249. Check the reflexive property of Counters objects when
    comparing equality. (Devaraj K via todd)

    MAPREDUCE-2623. Update ClusterMapReduceTestCase to use
    MiniDFSCluster.Builder (Harsh J Chouraria via eli)

    MAPREDUCE-2602. Allow setting of end-of-record delimiter for
    TextInputFormat for the old API. (Ahmed Radwan via todd)

    MAPREDUCE-2705. Permits parallel multiple task launches. 
    (Thomas Graves via ddas)

    MAPREDUCE-2489. Jobsplits with random hostnames can make the queue 
    unusable (jeffrey naisbit via mahadev)

    MAPREDUCE-2854. update INSTALL with config necessary run mapred on yarn.
    (thomas graves via mahadev)

    MAPREDUCE-2701. app/Job.java needs UGI for the user that launched it.
    (Robert Evans via mahadev)

    MAPREDUCE-2652. Enabled multiple NMs to be runnable on a single node by
    making shuffle service port to be truely configurable. (Robert Evans via
    vinodkv)

    MAPREDUCE-2735. Add an applications summary log to ResourceManager.
    (Thomas Graves via acmurthy) 

    MAPREDUCE-2697. Enhance CapacityScheduler to cap concurrently running
    applications per-queue & per-user. (acmurthy) 
    Configuration changes:
      add yarn.capacity-scheduler.maximum-am-resource-percent

    MAPREDUCE-2774. Add startup message to ResourceManager & NodeManager on
    startup. (Venu Gopala Rao via acmurthy) 

    MAPREDUCE-2655. Add audit logs to ResourceManager and NodeManager. (Thomas
    Graves via acmurthy)

    MAPREDUCE-2864. Normalize configuration variable names for YARN. (Robert
    Evans via acmurthy) 

    MAPREDUCE-2690. Web-page for FifoScheduler. (Eric Payne via acmurthy) 

    MAPREDUCE-2711. Update TestBlockPlacementPolicyRaid for the new namesystem
    and block management APIs.  (szetszwo)

    MAPREDUCE-2933. Change allocate call to return ContainerStatus for
    completed containers rather than Container. (acmurthy) 

    MAPREDUCE-2675. Reformat JobHistory Server main page to be more
    useful. (Robert Joseph Evans via vinodkv).

    MAPREDUCE-2896. Simplify all apis to in
    org.apache.hadoop.yarn.api.records.* to be get/set only. Added javadocs to
    all public records. (acmurthy)

    MAPREDUCE-2676. MR-279: JobHistory Job page needs reformatted. (Robert Evans via 
    mahadev)

    MAPREDUCE-2899. Replace major parts of ApplicationSubmissionContext with a 
    ContainerLaunchContext (Arun Murthy via mahadev)

    MAPREDUCE-2966. Added ShutDown hooks for MRV2 processes so that they can
    gracefully exit. (Abhijit Suresh Shingate via vinodkv)

    MAPREDUCE-2672. MR-279: JobHistory Server needs Analysis this job. 
    (Robert Evans via mahadev)

    MAPREDUCE-2965. Streamlined the methods hashCode(), equals(), compareTo()
    and toString() for all IDs. (Siddharth Seth via vinodkv)

    MAPREDUCE-2726. Added job-file to the AM and JobHistoryServer web
    interfaces. (Jeffrey Naisbitt via vinodkv)

    MAPREDUCE-2880. Improve classpath-construction for mapreduce AM and
    containers. (Arun C Murthy via vinodkv)

    MAPREDUCE-3055. Simplified ApplicationAttemptId passing to
    ApplicationMaster via environment variable. (vinodkv)

    MAPREDUCE-3092. Removed a special comparator for JobIDs in JobHistory as
    JobIDs are already comparable. (Devaraj K via vinodkv)

    MAPREDUCE-3099. Add docs for setting up a single node MRv2 cluster.
    (mahadev)

    MAPREDUCE-3001. Added task-specific counters to AppMaster and JobHistory
    web-UIs. (Robert Joseph Evans via vinodkv)

    MAPREDUCE-3098. Fixed RM and MR AM to report YarnApplicationState and
    application's FinalStatus separately. (Hitesh Shah via vinodkv)

    MAPREDUCE-2889. Added documentation for writing new YARN applications.
    (Hitesh Shah via acmurthy) 

    MAPREDUCE-3134. Added documentation the CapacityScheduler. (acmurthy) 

    MAPREDUCE-3013. Removed YarnConfiguration.YARN_SECURITY_INFO and its usage
    as it doesn't affect security any more. (vinodkv)

    MAPREDUCE-2907. Changed log level for various messages in ResourceManager
    from INFO to DEBUG. (Ravi Prakash via vinodkv)

    MAPREDUCE-2702. Added a new API in OutputCommitter for recovering
    the outputs of tasks from a crashed job so as to support MR Application
    Master recovery. (Sharad Agarwal and Arun C Murthy via vinodkv)

    MAPREDUCE-2738. Added the missing cluster level statistics on the RM web
    UI. (Robert Joseph Evans via vinodkv)

    MAPREDUCE-2988. Reenabled TestLinuxContainerExecutor reflecting the
    current NodeManager code. (Robert Joseph Evans via vinodkv) 

    MAPREDUCE-3161. Improved some javadocs and fixed some typos in
    YARN. (Todd Lipcon via vinodkv)

    MAPREDUCE-3148. Ported MAPREDUCE-2702 to old mapred api for aiding task
    recovery. (acmurthy) 

    MAPREDUCE-3133. Running a set of methods in a Single Test Class.
    (Jonathan Eagles via mahadev)

    MAPREDUCE-3059. QueueMetrics do not have metrics for aggregate 
    containers-allocated and aggregate containers-released.
    (Devaraj K via mahadev)
   
    MAPREDUCE-3187. Add names for various unnamed threads in MR2.
    (Todd Lipcon and Siddharth Seth via mahadev)

    MAPREDUCE-3136. Added documentation for setting up Hadoop clusters in both
    non-secure and secure mode for both HDFS & YARN. (acmurthy)

    MAPREDUCE-3068. Added a whitelist of environment variables for containers
    from the NodeManager and set MALLOC_ARENA_MAX for all daemons and
    containers. (Chris Riccomini via acmurthy)

    MAPREDUCE-3144. Augmented JobHistory with the information needed for
    serving aggregated logs. (Siddharth Seth via vinodkv)
  
    MAPREDUCE-3163. JobClient spews errors when killing MR2 job.
    (mahadev)

    MAPREDUCE-3239. Use new createSocketAddr API in MRv2 to give better 
    error messages on misconfig (Todd Lipcon via mahadev)

    MAPREDUCE-2747. Cleaned up LinuxContainerExecutor binary sources and changed
    the configuration to use yarn names. (Robert Joseph Evans via vinodkv)

    MAPREDUCE-3205. Fix memory specifications to be physical rather than
    virtual, allowing for a ratio between the two to be configurable. (todd
    via acmurthy) 

    MAPREDUCE-2986. Fixed MiniYARNCluster to support multiple NodeManagers.
    (Anupam Seth via vinodkv)

    MAPREDUCE-2736. Remove unused contrib components dependent on MR1. (eli)

    MAPREDUCE-2989. Modified JobHistory to link to task and AM logs from the
    JobHistoryServer. (Siddharth Seth via vinodkv)

    MAPREDUCE-3014. Rename and invert logic of '-cbuild' profile to 'native' and off 
    by default. (tucu)

    MAPREDUCE-3171. normalize nodemanager native code compilation with common/hdfs
    native. (tucu)

    MAPREDUCE-3146. Added a MR specific command line to dump logs for a
    given TaskAttemptID. (Siddharth Seth via vinodkv)

    MAPREDUCE-3275. Added documentation for AM WebApp Proxy. (Robert Evans via
    acmurthy)

    MAPREDUCE-3322. Added a better index.html and an brief overview of YARN
    architecture. (acmurthy) 

  OPTIMIZATIONS

    MAPREDUCE-2026. Make JobTracker.getJobCounters() and
    JobInProgress.getCounters() aquire locks in a shorter time period.
    (Joydeep Sen Sarma via schen)

    MAPREDUCE-2740. MultipleOutputs in new API creates needless
    TaskAttemptContexts. (todd)

    MAPREDUCE-901. Efficient framework counters. (llu via acmurthy)

    MAPREDUCE-2629. Workaround a JVM class loading quirk which prevents
    JIT compilation of inner classes methods in ReduceContextImpl.

  BUG FIXES

    MAPREDUCE-2603. Disable High-Ram emulation in system tests. 
    (Vinay Kumar Thota via amarrk)

    MAPREDUCE-2539. Fixed NPE in getMapTaskReports in JobClient. (Robert Evans via
    acmurthy) 

    MAPREDUCE-1978. Rumen TraceBuilder should provide recursive
    input folder scanning.

    MAPREDUCE-2416. Remove the restriction of specifying group names in
    users-list file for Gridmix in RoundRobinUserResolver mode.

    MAPREDUCE-2417. Fix Gridmix in RoundRobinUserResolver mode to
    map testing/proxy users to unique users in a trace.

    MAPREDUCE-2307. Exception thrown in Jobtracker logs, when the Scheduler
    configured is FairScheduler. (Devaraj K via matei)

    MAPREDUCE-2199. build is broken 0.22 branch creation. (cos)

    MAPREDUCE-1752. Implement getFileBlockLocations in HarFilesystem.
    (Patrick Kling via dhruba)

    MAPREDUCE-2155. RaidNode should optionally use the mapreduce jobs to 
    fix missing blocks.  (Patrick Kling via dhruba)

    MAPREDUCE-1334. Fix TestIndexUpdater by ignoring _SUCCESS file in HDFS.
    (Kay Kay via yhemanth)

    MAPREDUCE-2232. Add missing methods to TestMapredGroupMappingServiceRefresh.
    (Todd Lipcon via eli)

    MAPREDUCE-2271. Fix TestSetupTaskScheduling failure on trunk.
    (Liyin Liang via todd)

    MAPREDUCE-2290. Fix compilation error in TestTaskCommit. (eli)

    MAPREDUCE-2294. Fix compilation error in mumak. (todd)

    MAPREDUCE-2300. Fix TestUmbilicalProtocolWithJobToken on trunk after
    HADOOP-6904. (todd)

    MAPREDUCE-2296. Fix references to misspelled method name
    getProtocolSigature (todd)

    MAPREDUCE-2311. Fix TestFairScheduler failure (schen)

    MAPREDUCE-1996. API: Reducer.reduce() method detail misstatement.
    (Harsh J Chouraria via tomwhite)

    MAPREDUCE-2203. Wrong javadoc for TaskRunner's appendJobJarClasspaths
    method. (Jingguo Yao via tomwhite)

    MAPREDUCE-2074. Task should fail when symlink creation fails.
    (Priyo Mustafi via tomwhite)

    MAPREDUCE-1242. Chain APIs error misleading.
    (Harsh J Chouraria via tomwhite)

    MAPREDUCE-2379. Adds missing DistributedCache configurations in 
    mapred-default.xml (Todd Lipcon via amareshwari)

    MAPREDUCE-2348. Disable mumak tests on trunk since they currently time out
    (todd)

    MAPREDUCE-2395. TestBlockFixer timing out on trunk. (Ramkumar Vadali via
    todd)

    MAPREDUCE-2426. Make TestFairSchedulerSystem fail with more verbose output
    (todd)

    MAPREDUCE-2448. NoSuchMethodError:
    org.apache.hadoop.hdfs.TestDatanodeBlockScanner.corruptReplica(..) (eli)

    MAPREDUCE-2460. Fix flaky test TestFairSchedulerSystem. (todd)

    MAPREDUCE-2451. Log the details from health check script at the
    JobTracker. (Thomas Graves via cdouglas)

    MAPREDUCE-2467. HDFS-1052 changes break the raid contrib module in 
    MapReduce. (suresh srinivas via mahadev)

    MAPREDUCE-2258. IFile reader closes stream and compressor in wrong order.
    (todd via tomwhite)

    MAPREDUCE-2518. The t flag is missing in distcp help message.  (Wei Yongjun
    via szetszwo)

    MAPREDUCE-2514. Fix typo in TaskTracker ReinitTrackerAction log message.
    (Jonathan Eagles via cdouglas)

    MAPREDUCE-2490. Add logging to graylist and blacklist activity to aid
    diagnosis of related issues. (Jonathan Eagles via cdouglas)

    MAPREDUCE-2495. exit() the TaskTracker when the distributed cache cleanup
    thread dies. (Robert Joseph Evans via cdouglas)

    MAPREDUCE-2470. Fix NPE in RunningJobs::getCounters. (Robert Joseph Evans
    via cdouglas)

    MAPREDUCE-2536. Update FsShell -mv command usage in TestMRCLI.  (Daryn
    Sharp via szetszwo)

    MAPREDUCE-2529. Add support for regex-based shuffle metric counting
    exceptions. (Thomas Graves via cdouglas)

    MAPREDUCE-2559. ant binary fails due to missing c++ lib dir. (eli)

    MAPREDUCE-2573. Fix new findbugs warning introduced by MAPREDUCE-2494.
    (Robert Joseph Evans via todd)

    MAPREDUCE-2581. Spelling errors in log messages. (Tim Sell via eli)

    MAPREDUCE-2588. Change raid to the new DataTransferProtocol API.  (szetszwo)

    MAPREDUCE-2576. Typo in comment in SimulatorLaunchTaskAction.java.
    (Tim Sell via jghoman)

    MAPREDUCE-2550. Fix bin/mapred to work properly from within a source
    checkout (Eric Yang via todd)

    MAPREDUCE-2620. Update RAID for HDFS-2087.  (szetszwo)

    MAPREDUCE-2624. Update RAID for HDFS-2107.  (szetszwo)

    MAPREDUCE-2670. Fixing spelling mistake in FairSchedulerServlet.java. (eli)

    MAPREDUCE-2710. Update JobSubmitter.printTokens(..) for HDFS-2161.
    (szetszwo)

    MAPREDUCE-2409. DistributedCache maps files and archives to the same path,
    despite semantic incompatibility. (Siddharth Seth via cdouglas)

    MAPREDUCE-2575. TestMiniMRDFSCaching fails if test.build.dir is set 
    to something other than build/test (Thomas Graves via mahadev)

    MAPREDUCE-2622. Remove the last remaining reference to the deprecated
    configuration "io.sort.mb". (Harsh J Chouraria via todd)

    MAPREDUCE-2732. Remove directly accessing FSNamesystem.LOG from
    TestCopyFiles and TestDistCh.  (szetszwo)

    MAPREDUCE-2463. Job history files are not moved to done folder when job
    history location is hdfs.  (Devaraj K via szetszwo)

    MAPREDUCE-2243. Close streams propely in a finally-block to avoid leakage
    in CompletedJobStatusStore, TaskLog, EventWriter and TotalOrderPartitioner.
    (Devaraj K via szetszwo)

    MAPREDUCE-2741. Make ant build system work with hadoop-common JAR
    generated by Maven. (Alejandro Abdelnur via tomwhite)

    MAPREDUCE-2760. mapreduce.jobtracker.split.metainfo.maxsize typoed
    in mapred-default.xml. (todd via eli)

    MAPREDUCE-2797. Update mapreduce tests and RAID for HDFS-2239.  (szetszwo)

    MAPREDUCE-2805. Update RAID for HDFS-2241.  (szetszwo)
    
    MAPREDUCE-2837. Ported bug fixes from y-merge to prepare for MAPREDUCE-279
    merge. (acmurthy) 

    MAPREDUCE-2541. Fixed a race condition in IndexCache.removeMap. (Binglin
    Chang via acmurthy) 

    MAPREDUCE-2458. Rename sanitized pom.xml in build directory to work around IDE
    bug (Luke Lu via mahadev)

    MAPREDUCE-279. Fix in MR-279 branch. Clear application notification if sent once
    to NodeManager (mahadev)

    MAPREDUCE-2433. YARNApplicationConstants hard code app master jar version (Luke
    Lu via mahadev)

    MAPREDUCE-279. Fix in MR-279 branch. Implement restart for resource manager
    phase 1 - Helper classes to store and restore the data structures. (mahadev)

    MAPREDUCE-2414. Change MRv2 to use generic interfaces. (Siddharth Seth via
    acmurthy)

    MAPREDUCE-279. Fix in MR-279 branch. Implement health-checks for the node -
    server side(ResourceManager) changes. (vinodkv)

    MAPREDUCE-2405: Implement uber-AppMaster (in-cluster LocalJobRunner for MRv2)
    (Greg Roelofs via mahadev)

    MAPREDUCE-279. Fix in MR-279 branch. Implementing Containers' memory monitoring.
    (vinodkv)

    MAPREDUCE-2440. Name clashes in TypeConverter (luke via mahadev)

    MAPREDUCE-279. Fix in MR-279 branch. Add fail count to the command line of the
    application master. (mahadev)

    MAPREDUCE-2424. Polish uber-AppMaster: add uber-AM counters and GUI indicators.
    (Greg Roelofs via mahadev)

    MAPREDUCE-2405. Implement uber-AppMaster (in-cluster LocalJobRunner for MRv2).
    (Greg Roelofs and Sharad Agarwal via mahadev)

    MAPREDUCE-279. Fix in MR-279 branch. Fix YarnRemoteException to give more
    details. (Siddharth Seth via mahadev)

    MAPREDUCE-279. Fix in MR-279 branch. WebApp for Job History (Krishna
    Ramachandran via mahadev)

    MAPREDUCE-279. Fix in MR-279 branch. Install sanitized poms for downstream
    sanity (Luke Lu via mahadev)

    MAPREDUCE-279. Fix in MR-279 branch. Add HistoryCleanerService to Job History
    server. (Krishna Ramachandran via sharad)

    MAPREDUCE-279. Fix in MR-279 branch. Implement 'bin/mapred job -list' and
    'bin/mapred job -list-active-trackers'. (acmurthy)

    MAPREDUCE-279. Fix in MR-279 branch. Implement 'bin/mapred queue [-info
    [-showJobs]] [-list] and enhanced 'bin/mapred job -list' to show queue and
    ApplicationMaster information. (acmurthy)

    MAPREDUCE-279. Fix in MR-279 branch. Fixed computation of user-limits at
    runtime. (acmurthy) 

    MAPREDUCE-279. Fix in MR-279 branch. Added functionality to refresh queues at
    runtime via the 'bin/yarn rmadmin' command. (acmurthy) 

    MAPREDUCE-279. Fix in MR-279 branch. Added functionality to stop/start queues.
    (acmurthy)

    MAPREDUCE-279. Fix in MR-279 branch. Introducing web-UI for NodeManager and
    linking it from RM UI. (vinodkv)

    MAPREDUCE-279. Fix in MR-279 branch. Fix race condition in TestJobHistoryEvents
    and TestJobHistoryParsing. (sharad)

    MAPREDUCE-279. Fix in MR-279 branch. Add Containers' logs' view to NM UI and
    link it from AM UI. (vinodkv)

    MAPREDUCE-279. Fix in MR-279 branch. Add ACLs for queues and command-line
    utilities for viewing them. (acmurthy)

    MAPREDUCE-279. Fix in MR-279 branch. Recovery of MR Application Master from
    failures. (sharad)

    MAPREDUCE-279. Fix in MR-279 branch. Added support High-RAM applications in
    CapacityScheduler. (acmurthy) 

    MAPREDUCE-279. Fix in MR-279 branch. Completing the ZooKeeper Store for
    ResourceManager state. (mahadev)

    MAPREDUCE-279. Fix in MR-279 branch. Reorient container localization to be
    per-container rather than per-application. (cdouglas)

    MAPREDUCE-279. Fix in MR-279 branch. Fix file creation in
    JobHistoryEventHandler. (sharad)

    MAPREDUCE-279. Fix in MR-279 branch. Disable ContainerMonitoring for non-linux
    systems. (vinodkv)

    MAPREDUCE-279. Fix in MR-279 branch. Fix container launch w/ inconsistent
    credential file naming. (cdouglas)

    MAPREDUCE-2434. Metrics for ResourceManager. (Luke Lu via acmurthy)

    MAPREDUCE-279. Fix in MR-279 branch. RM Restart Phase 2 - Completed the recovery
    of components in the RM (mahadev)

    MAPREDUCE-279. Fix in MR-279 branch. Fix to send finish application event only
    when the application is finished (mahadev)

    MAPREDUCE-2462. Write job conf along with JobHistory, other minor improvements.
    (Siddharth Seth via sharad)

    MAPREDUCE-279. Fix in MR-279 branch. Implement 'delay scheduling' for better
    locality in CapacityScheduler and improved high-ram applications. (acmurthy)

    MAPREDUCE-279. Fix in MR-279 branch. Implement Job Acls in MR Application
    Master. (sharad)

    MAPREDUCE-279. Fix in MR-279 branch. Moving userlogs out of container work-dir
    into a separate directory structure. (vinodkv)

    MAPREDUCE-279. Fix in MR-279 branch. Completing RM Restart. Completed Phase 3 of
    making sure events are logged and restored (mahadev)

    MAPREDUCE-2468. Add metrics for NM Shuffle. (Luke Lu via cdouglas)

    MAPREDUCE-279. Fix in MR-279 branch. Adding user log handling for YARN. Making
    NM put the user-logs on DFS and providing log-dump tools. (vinodkv)

    MAPREDUCE-279. Fix in MR-279 branch. Fixing three tight-loops in RM that are
    causing high cpu-usage. (vinodkv)

    MAPREDUCE-279. Fix in MR-279 branch. Replacing FileContext usage with FileSystem
    to work around security authentication issues with FileContext against a secure
    DFS. (vinodkv)

    MAPREDUCE-279. Fix in MR-279 branch. Client reconnect to restarted AM. (sharad)

    MAPREDUCE-279. Fix in MR-279 branch. Fix refreshProxy in ClientServiceDelegate.
    (sharad)

    MAPREDUCE-279. Fix in MR-279 branch. Fix Null Pointer in TestUberAM. (sharad) 

    MAPREDUCE-2478. Improve history server. (Siddharth Seth via sharad)

    MAPREDUCE-279. Fix in MR-279 branch. Improved TestJobHistoryEvents and
    TestJobHistoryParsing. (sharad)

    MAPREDUCE-279. Fix in MR-279 branch. Fix NM to use multiple disks for local
    files and the userlogs. (vinodkv)

    MAPREDUCE-2480: MR App should not depend on hard coded version of shuffle (luke
    lu via mahadev)

    MAPREDUCE-279. Fix in MR-279 branch. Propagate error back to client in case of a
    job submission failure (mahadev)

    MAPREDUCE-279. Fix in MR-279 branch. Fix assembly to add mapreduce shell scripts
    to the assembly package. (mahadev)

    MAPREDUCE-279. Fix in MR-279 branch. Fix TestQueueMetrics. (Luke Lu via sharad)

    MAPREDUCE-279. Fix in MR-279 branch. Removal of stale application-log dirs from
    NM local disks. (vinodkv)

    MAPREDUCE-279. Fix in MR-279 branch. Add license header and minor cleanup in
    history server. (Siddharth Seth via sharad)

    MAPREDUCE-279. Fix in MR-279 branch. Minor fix for install instructions.
    (mahadev)

    MAPREDUCE-279. Fix in MR-279 branch. Fix a race in MR task that was causing MR
    containers to overwrite each other's job.xml. Also fix leaking attempt-dirs in
    app-local-dir. (vinodkv)

    MAPREDUCE-279. Fix in MR-279 branch. Adding valid state to ASM on a finish when
    its already completed and also disble UberAM. (mahadev)

    MAPREDUCE-279. Fix in MR-279 branch. Fixed CS user limits. (acmurthy)

    MAPREDUCE-279. Fix in MR-279 branch. Fixed reservation's bad interaction with
    delay scheduling in CS. (acmurthy)

    MAPREDUCE-279. Fix in MR-279 branch. Support mapreduce old (0.20) APIs. (sharad)

    MAPREDUCE-279. Fix in MR-279 branch. Support fail-fast for MR jobs. (ddas)

    MAPREDUCE-279. Fix in MR-279 branch. Fix for clearing container requests on an
    AM failure and add tostring methods to taskids and taskattemptids for better
    grep support. (mahadev)

    MAPREDUCE-279. Fix in MR-279 branch. Speed up communication between MR AM and RM
    by relying on a new config rather than AM_EXPIRY_INTERVAL which is too large.
    (acmurthy)

    MAPREDUCE-279. Fix in MR-279 branch. Fix calculation of maximum capacity to use
    parent's absolute-capacity rather than the leaf queue's absolute-capacity.
    (acmurthy)

    MAPREDUCE-279. Fix in MR-279 branch. Fixing a bug in JobIDPbImpl that's causing
    AM to crash randomly. (vinodkv)

    MAPREDUCE-279. Fix in MR-279 branch. Fix calculation of maximum capacity in
    ParentQueue to use its parent's absolute-capacity rather than its own
    absolute-capacity. (acmurthy)

    MAPREDUCE-279. Fix in MR-279 branch. Launching bin/yarn and bin/mapred only
    *once* in AM for constructing classpaths to avoid multiple forks and huge vmem
    usage by AM. (vinodkv)

    MAPREDUCE-279. Fix in MR-279 branch. Fix CapacityScheduler to release unused
    reservations on application completion. (acmurthy)

    MAPREDUCE-279. Fix in MR-279 branch. Fix CapacityScheduler (LeafQueue) to not
    allocate DATA_LOCAL containers when they are not required on the rack.
    (acmurthy)

    MAPREDUCE-279. Fix in MR-279 branch. Makes uber-task disabled by default (ddas)

    MAPREDUCE-279. Fix in MR-279 branch. Make logging and memory for AM configurable
    for the user via command line (mahadev) 

    MAPREDUCE-279. Fix in MR-279 branch. Fixing a bug in previous patch (r1103657).
    Now bin/yarn truly shouldn't be launched multiple times in a single AM.
    (vinodkv)

    MAPREDUCE-279. Fix in MR-279 branch. Fixing a bug to do with setting the staging
    dir. (ddas)

    MAPREDUCE-279. Fix in MR-279 branch. Fixed Composite Service to shutdown
    services if an error occurs on starting any one of those (mahadev & chris)

    MAPREDUCE-279. Fix in MR-279 branch. Fix the tests to use jvm fork mode to avoid
    errors in shutting down services (sidharth seth)

    MAPREDUCE-2500. PB factories are not thread safe (Siddharth Seth via mahadev) 

    MAPREDUCE-2504. race in JobHistoryEventHandler stop (Siddharth Seth via mahadev)

    MAPREDUCE-279. Fix in MR-279 branch. Fix job hang if the AM launch fails.
    (mahadev) 

    MAPREDUCE-2509. Fix NPE in UI for pending attempts. (Luke Lu via mahadev) 

    MAPREDUCE-279. Fix in MR-279 branch. Add junit jar to lib in assembly (mahadev
    and luke)

    MAPREDUCE-279. Fix in MR-279 branch. Distributed cache bug fix to pass Terasort.
    (vinodkv)
     
    MAPREDUCE-279. Fix in MR-279 branch. Fix null pointer exception in kill task
    attempt (mahadev)

    MAPREDUCE-279. Fix in MR-279 branch. Refactored RMContainerAllocator to release
    unused containers. (sharad) 

    MAPREDUCE-279. Fix in MR-279 branch. Changed Scheduler to return available limit
    to AM in the allocate api. (acmurthy)

    MAPREDUCE-279. Fix in MR-279 branch. Fix nodemanager expiry to not throw OOM.
    (mahadev)

    MAPREDUCE-279. Fix in MR-279 branch. Use DefaultContainerExecutor for
    integration tests. (cdouglas)

    MAPREDUCE-279. Fix in MR-279 branch. Fix NPE in test case (mahadev)

    MAPREDUCE-279. Fix in MR-279 branch. Fix for regression on the scheduling of
    reduces before maps are done (ddas)

    MAPREDUCE-279. Fix in MR-279 branch. Fix distributed-cache related bugs.
    (vinodkv)

    MAPREDUCE-279. Fix in MR-279 branch. Ensure unused containers released by AM are
    correctly counted for queue-capacity. (acmurthy)

    MAPREDUCE-279. Fix in MR-279 branch. Fix TestRuntimeEstimators (Siddharth Seth
    via ddas)

    MAPREDUCE-279. Fix in MR-279 branch. Fix queue refresh to correctly record newly
    added queues in CapacityScheduler. (acmurthy)

    MAPREDUCE-279. Fix in MR-279 branch. Added metrics for tracking reservations in
    CapacityScheduler. (Luke Lu via acmurthy)

    MAPREDUCE-2522. Security for JobHistory service. (Siddharth Seth via mahadev)

    MAPREDUCE-2534. Fix CI breaking hard coded version in jobclient pom. (Luke Lu
    via mahadev)

    MAPREDUCE-279. Fix in MR-279 branch. Add public cache. (cdouglas)

    MAPREDUCE-279. Fix in MR-279 branch. Made number of RPC server threads
    configurable. (acmurthy) 

    MAPREDUCE-279. Fix in MR-279 branch. Added acl check for RMAdmin. (acmurthy)

    MAPREDUCE-279. Fix in MR-279 branch. Adding job kill for any state that the job
    is in with access control. (mahadev)

    MAPREDUCE-279. Fix in MR-279 branch. Add debug statements for AM not launching
    (mahadev)

    MAPREDUCE-279. Fix in MR-279 branch. Fixing race condition leader to hung jobs
    in scheduler negotiator (mahadev)

    MAPREDUCE-279. Fix in MR-279 branch. Add debug config for delaying delete of
    local files. (cdouglas)

    MAPREDUCE-2527. Metrics for MRAppMaster (Luke lu via mahadev)

    MAPREDUCE-2532. Metrics for NodeManager (Luke Lu via mahadev)

    MAPREDUCE-279. Fix in MR-279 branch. Fixed an NPE during handling of unnecessary
    reservations in CS. (acmurthy)

    MAPREDUCE-279. Fix in MR-279 branch. Fix for public dist cache to work with non
    default hdfs (mahadev &ddas)

    MAPREDUCE-279. Fix in MR-279 branch. Making streaming -file option work. Also
    minor fixes for successful compilation of contrib tests. (vinodkv)

    MAPREDUCE-2536. Backporting changes to MR-279.

    MAPREDUCE-279. Fix in MR-279 branch. Bugfix for using user staging directory for
    history files (Siddharth Seth via mahadev)

    MAPREDUCE-279. Fix in MR-279 branch. First fix for making basic speculative
    execution work (ddas)

    MAPREDUCE-279. Fix in MR-279 branch. Fixes for TestFail/Kill (ddas)

    MAPREDUCE-279. Fix in MR-279 branch. Set correct version of avro-maven-plugin
    that is available in apache maven repositories. (vinodkv)

    MAPREDUCE-279. Fix in MR-279 branch. Fixing and reneabling
    TestContainerTokenSecretManager. (vinodkv)

    MAPREDUCE-279. Fix in MR-279 branch. Cleaning up configuration constants in
    mapreduce modules. (vinodkv)

    MAPREDUCE-279. Fix in MR-279 branch. Fixing NPE on speculator in MRAppMaster and
    making job-history optional in tests to make test goal succeed. (vinodk and
    sharadag).

    MAPREDUCE-279. Fix in MR-279 branch. Fixed NPE in CS by checking Application
    state before scheduling and fixing synchronization in CS. (acmurthy)

    MAPREDUCE-279. Fix in MR-279 branch. Making pipes work with YARN. Changed pipes
    to get log-locations from an environmental variable. (vinodkv)

    MAPREDUCE-279. Fix in MR-279 branch. Ensure 'lost' NodeManagers are dealt
    appropriately, the containers are released correctly. (acmurthy) 

    MAPREDUCE-279. Fix in MR-279 branch. Adding some more logging for AM expiry logs
    (mahadev)

    MAPREDUCE-279. Fix in MR-279 branch. Reduce ramp up and zero maps support.
    (sharad)

    MAPREDUCE-279. Fix in MR-279 branch. Allowing hdfs calls from streaming/pipes
    tasks. (vinodkv)

    MAPREDUCE-279. Fix in MR-279 branch. Added ability to decommission nodes and
    completed RM administration tools to achieve parity with JobTracker. (acmurthy) 

    MAPREDUCE-2551. Added JobSummaryLog. (Siddharth Seth via acmurthy)

    MAPREDUCE-2552. Fixed NPE in CompletedJob in JobHistoryServer. (Siddharth Seth
    via acmurthy)

    MAPREDUCE-279. Fix in MR-279 branch. Fix reduce slow start. (sharad)

    MAPREDUCE-279. Fix in MR-279 branch. Fixed TestFifoScheduler. (acmurthy)

    MAPREDUCE-279. Fix in MR-279 branch. Fix build issue for using yarn.version
    instead of hadoop-mapred.version (mahadev and giri)

    MAPREDUCE-279. Fix in MR-279 branch. Fixes in the handling of KILL events in the
    SUCCEEDED state for tasks in the application master (ddas)

    MAPREDUCE-279. Fix in MR-279 branch. Fix for NPE in TestRMNMRPCResponseId.
    (mahadev)

    MAPREDUCE-279. Fix in MR-279 branch. Fix a deadlock in the resourcemanager.
    (mahadev)

    MAPREDUCE-279. Fix in MR-279 branch. NodeStatus.getNodeHealthStatus().setBlah
    broken (Siddharth Seth)

    MAPREDUCE-279. Fix in MR-279 branch. Fix another NPE in TestRMNMRPCResponseId.
    (mahadev)

    MAPREDUCE-279. Fix in MR-279 branch. Fix for NPE in TestNMExpiry (siddharth
    seth)

    MAPREDUCE-279. Fix in MR-279 branch. Making each node aggregate all its
    user-logs to a separate hdfs file. (vinodkv)

    MAPREDUCE-279. Fix in MR-279 branch. Fix calculation of max-capacity for a
    queue, also fixed a bug in registration of NodeManagers. (acmurthy) 

    MAPREDUCE-279. Fix in MR-279 branch. More cleaning up constants, removing stale
    code, and making conspicuous the envs that apps depend on to be provided by
    YARN. (vinodkv)

    MAPREDUCE-279. Fix in MR-279 branch. Fix container size rounding in AM and
    headroom in RM. (acmurthy and sharad) 

    MAPREDUCE-279. Fix in MR-279 branch. Disable Job acls until fixed (mahadev)

    MAPREDUCE-279. Fix in MR-279 branch. Fix to report job status if the application
    is KILLED/FAILED. (mahadev)

    MAPREDUCE-279. Fix in MR-279 branch. Fix a corner case in headroom computation -
    now reservations are taken into account and headroom is computed much later to
    account for allocations/reservations. (acmurthy) 

    MAPREDUCE-2537. The RM writes its log to
    yarn-mapred-resourcemanager-<RM_Host>.out (Robert Evans via mahadev)

    MAPREDUCE-279. Fix in MR-279 branch. Fix logging for showing the state of job
    (FAILED/KILLED/SUCCEEDED) when it completes (mahadev)

    MAPREDUCE-279. Fix in MR-279 branch. Re-enabled TestCapacityScheduler.
    (acmurthy)

    MAPREDUCE-279. Fix in MR-279 branch. Support for min and max container capacity.
    (acmurthy and sharad)

    MAPREDUCE-2531. Fixed jobcontrol to downgrade JobID. (Robert Evans via acmurthy) 

    MAPREDUCE-2539. Fixed NPE in getMapTaskReports in JobClient. (Robert Evans via
    acmurthy) 

    MAPREDUCE-279. Fix in MR-279 branch. Fixing the wrong config key used in
    JobHistory that prevented configuring move-thread interval. (vinodkv)

    MAPREDUCE-279. Fix in MR-279 branch. Fixed inconsistency in QueueACL enums.
    (acmurthy)

    MAPREDUCE-279. Fix in MR-279 branch. Fix various issues with Web UI's. (Luke Lu)

    MAPREDUCE-279. Fix in MR-279 branch. Fix class cast exception in Task abort for
    old mapreduce apis. (sharad)

    MAPREDUCE-279. Fix in MR-279 branch. Add deletion of distributed cache
    resources. (cdouglas)

    MAPREDUCE-279. Fix in MR-279 branch. Disable aggregation of logs onto DFS till
    JobHistoryServer starts serving logs. (vinodkv)

    MAPREDUCE-279. Fix in MR-279 branch. Cleanup redundant code in TaskAttemptImpl.
    (sharad)

    MAPREDUCE-279. Fix in MR-279 branch. Work around broken signaling in public
    cache. (cdouglas)

    MAPREDUCE-2566. YarnConfiguration should reloadConfiguration if instantiated
    with a non YarnConfiguration object. (Siddharth Seth)

    MAPREDUCE-279. Fix in MR-279 branch. Fully resolve paths when launching
    containers. (Siddharth Seth)

    MAPREDUCE-279. Fix in MR-279 branch. Re-enabling Uber-AM feature. (vinodkv)

    MAPREDUCE-279. Fix in MR-279 branch. Fixed deadlock during expiring NMs.
    (acmurthy)

    MAPREDUCE-279. Fix in MR-279 branch. Solving NPEs during
    ContainerManager#StopContainer. Also removing the unused
    ContainerManager#CleanupContainer api. (vinodkv)

    MAPREDUCE-279. Fix in MR-279 branch. Remove retries in dist cache so that NM's
    do not shutdown (mahadev)

    MAPREDUCE-279. Fix in MR-279 branch. Fix classpath construction for Task.
    (vinodkv via sharad)

    MAPREDUCE-279. Fix in MR-279 branch. Sending Job diagnostics from AM to RM and
    redirect to history-url on job completion. (vinodkv and sharadag)

    MAPREDUCE-279. Fix in MR-279 branch. Added clover in pom dependency. (sharad)

    MAPREDUCE-279. Fix in MR-279 branch. Intermittent TestMRApp failures on faster
    Linux desktop. (Luke lu via mahadev)

    MAPREDUCE-279. Fix in MR-279 branch. Including source files in release
    distribution (Luke Lu via mahadev)

    MAPREDUCE-279. Fix in MR-279 branch. Intermittent TestMRApp failures on faster
    Linux desktop (part 2) (Luke lu via mahadev)

    MAPREDUCE-279. Fix in MR-279 branch. Disable Uber AM. (mahadev)

    MAPREDUCE-279. Fix in MR-279 branch. Added few job diagnostic messages. (sharad)

    MAPREDUCE-279. Fix in MR-279 branch. Add ability to includes src files in
    assembly target for maven (Luke Lu via mahadev)

    MAPREDUCE-2582. Cleanup JobHistory event generation.(Siddharth Seth via sharad)  

    MAPREDUCE-279. Fix in MR-279 branch. Fix rounding off problem in reduce ramp up.
    (sharad)

    MAPREDUCE-279. Fix in MR-279 branch. Fix more rounding off problems in reduce
    ramp up. Also fix a bug preventing the application of the cap on reduce ramp-up.
    (Sharad Agarwal via vinodkv)

    MAPREDUCE-279. Fix in MR-279 branch. Fix to exclude images dir into the tar
    distribution (Luke Lu via gkesavan)

    MAPREDUCE-279. Fix in MR-279 branch. Changes a couple of usages of FileContext
    to FileSystem in YarnRunner to handle distributed cache path resolutions on
    non-default filesystems. (ddas)

    MAPREDUCE-279. Fix in MR-279 branch. Display failed/killed attempts of the task
    on MR AM UI separately. (vinodkv)

    MAPREDUCE-279. Fix in MR-279 branch. Miscellaneous UI fixes + source code
    formatting for MR JobHistoryEventHandler. (vinodkv)

    MAPREDUCE-279. Fix in MR-279 branch. Fixing broken link to logs for container on
    NM web UI. (vinodkv)

    MAPREDUCE-279. Fix in MR-279 branch. Fixing the bug which was causing FAILED
    jobs to be displayed as COMPLETED on the RM UI. (vinodkv)

    MAPREDUCE-279. Fix in MR-279 branch. Job level node blacklisting. (sharad)

    MAPREDUCE-279. Fix in MR-279 branch. Fix NPE in history event handling
    (Siddharth Seth via mahadev)

    MAPREDUCE-2569. Ensure root queue allocated 100% capacity. (Jonathan Eagles via
    cdouglas)

    MAPREDUCE-279. Fix in MR-279 branch. Fix ClassCastException in JobHistoryServer
    for certain jobs. (Siddharth Seth via llu)

    MAPREDUCE-279. Fix in MR-279 branch. Changes for invoking rack resolution in the
    RM and in the AM (ddas)

    MAPREDUCE-279. Fix in MR-279 branch. Fix concurrent modification exception in
    the Capacity Scheduler (mahadev)

    MAPREDUCE-279. Fix in MR-279 branch. Fix stopContainer for setsid challenged
    platforms. (llu)

    MAPREDUCE-2587. Generate yarn version for UI. (Thomas Graves via lluts page to
    the history server UI. (vinodkv)

    MAPREDUCE-279. Fix in MR-279 branch. Bug fix to set correct state on containers
    so as to avoid duplicate containers from RM to AM. (vinodkv)

    MAPREDUCE-279. Fix in MR-279 branch. Hack until MAPREDUCE-2365 is fixed to make
    PIG work with MRV2. (mahadev)

    MAPREDUCE-279. Fix in MR-279 branch. Changes a couple of usages of FileContext
    to FileSystem in TaskAttemptImpl to handle distributed cache path resolutions on
    non-default filesystems. (ddas)

    MAPREDUCE-279. Fix in MR-279 branch. Fix NPE when requesting attempts for
    completed jobs. (Siddharth Seth via llu)

    MAPREDUCE-279. Fix in MR-279 branch. Improve logging for AM when requesting
    containers to show the right ask and release fields (mahadev)

    MAPREDUCE-279. Fix in MR-279 branch. Fix race condition between multiple
    localizers on a single node. (cdouglas via mahadev)

    MAPREDUCE-279. Fix in MR-279 branch. Fix RM app start/finish time and
    diagnostics. (llu)

    MAPREDUCE-279. Fix in MR-279 branch. Fix to schedule reduces irrespective of the
    headroom when all maps are done so as to avoid stall in reduce-scheduling when
    slow-start is disabled. (Sharad Agarwal via vinodkv).

    MAPREDUCE-279. Fix in MR-279 branch. Disabling locality-wait in
    CapacityScheduler for now to prevent uber-slow scheduling for apps with no
    data-locality constraints (sleep-job like). (vinodkv)

    MAPREDUCE-279. Fix in MR-279 branch. Fixing scheduling deadlock in AM because of
    incorrect headRoom values from RM. The bug happens when AM releases containers
    and RM decrements current memory usage twice for all those containers. (vinodkv)

    MAPREDUCE-2611. Fix counters, finish times etc. in job history. (Siddharth Seth
    via llu)

    MAPREDUCE-279. Fix in MR-279 branch. Fix for ConcurrentModification exception
    while iterating through tokens in a UGI in ContainerLauncherImpl. (ddas)

    MAPREDUCE-279. Fix in MR-279 branch. Fix for NPE in YarnChild that was causing
    lots of tasks to fail. (vinodkv)

    MAPREDUCE-2615. Make killJob go through AM and fix JobSummaryLog. (Siddharth
    Seth via llu)

    MAPREDUCE-279. Fix in MR-279 branch. Fix class cast exception in release
    reserved containers in capacity scheduler (mahadev)

    MAPREDUCE-279. Fix in MR-279 branch. Fix diagnostics display for more than 100
    apps in RM. (llu)

    MAPREDUCE-279. Fix in MR-279 branch. Fix some invalid transitions in the RM.
    (vinodkv via ddas)

    MAPREDUCE-2618. Fix NPE in 0 map 0 reduce jobs. (Jeffrey Naisbitt via llu)

    MAPREDUCE-2625. Add version info to nodemanager info page. (Jonathan Eagles via
    llu)

    MAPREDUCE-279. Fix in MR-279 branch. (1) Faster retries from AM to HistoryServer
    (2) Correct diagnostics for containers. (vinodkv)

    MAPREDUCE-279. Fix in MR-279 branch. Major ASM cleanup. Streamlining classes,
    interface and events. (vinodkv)

    MAPREDUCE-279. Fix in MR-279 branch. Reinstate resolve path fixes for viewfs.
    (Siddharth Seth via llu)

    MAPREDUCE-2633. Add a getCounter(Enum) method to the Counters record. (Josh
    Wills via sharad)

    MAPREDUCE-2645. Updates to MRv2 INSTALL and README documentation. (Josh Wills
    via vinodkv)

    MAPREDUCE-2628. Add compiled on date to NM and RM info/about page.

    MAPREDUCE-2400. Remove Cluster's dependency on JobTracker via a ServiceProvider
    for the actual implementation. (tomwhite via acmurthy) 

    MAPREDUCE-2663. Refactoring StateMachineFactory inner classes. (ahmed radwan via
    mahadev)

    MAPREDUCE-2678. minimum-user-limit-percent no longer honored. (naisbitt via
    mahadev)

    MAPREDUCE-2630. refreshQueues leads to NPEs when used w/FifoScheduler. (Josh
    Wills via mahadev)

    MAPREDUCE-2644. NodeManager fails to create containers when NM_LOG_DIR is not
    explicitly set in the Configuration. (Josh Wills via vinodkv)

    MAPREDUCE-2661. Fix TaskImpl to not access MapTaskImpl. (Ahmed Radwan via
    sharad) 

    HADOOP-6929. Backport changes to MR-279 (mahadev and owen)

    HADOOP-6929. Making Security Info abstract and not an interface (mahadev)

    MAPREDUCE-2667. mapred job -kill leaves application in RUNNING state (thomas
    graves via mahadev)

    MAPREDUCE-2664. Implement JobCounters for Mtions as asynchronous. (vinodkv,
    sharad and acmurthy)

    MAPREDUCE-2773. server.api.records.NodeHealthStatus renamed but not updated in
    client NodeHealthStatus.java (Thomas Graves via mahadev)

    MAPREDUCE-2772. Fix MR-279 build after common mavenization. (Robert Joseph Evans
    via llu)

    MAPREDUCE-2772. Fix MR-279 build after common mavenization, part 2. (Thomas
    Graves via llu)

    MAPREDUCE-279. Fix in MR-279 branch. Harmonize slf4j versions. (llu)

    MAPREDUCE-279. Fix in MR-279 branch. Fix NPE in FifoScheduler. (mahadev)

    MAPREDUCE-2776. Fix some of the yarn findbug warnings. (Siddharth Seth via
    mahadev)

    MAPREDUCE-279. Fix in MR-279 branch. Fix findbugs warnings in mr-client modules,
    part 1 (mahadev) 

    MAPREDUCE-279. Fix in MR-279 branch. Fix findbugs warnings in mr-client modules
    part 2 (mahadev)

    MAPREDUCE-279. Fix in MR-279 branch. Fix findbugs warnings in mr-client modules
    part 3 (mahadev)

    MAPREDUCE-279. Fix in MR-279 branch. Fix the poms to enable 0.23 snapshots for
    hdfs/common from apache nightly builds (gkesavan)

    MAPREDUCE-279. Fix in MR-279 branch. Fix ivy conf to work with the hadoop common
    trunk maven build changes. (Giridharan Kesavan)

    MAPREDUCE-279. Fix in MR-279 branch. Patch for findbugs warnings in Resource
    Manager (Siddharth Seth via mahadev)

    MAPREDUCE-279. Fix in MR-279 branch. Fix for running ant targets to use the
    right set of common/test jars (gkesavan via mahadev)

    MAPREDUCE-2782. Unit tests for CapacityScheduler. (acmurthy) 

    MAPREDUCE-2706. Log job submission failures. (Jeffrey Naisbitt via acmurthy) 

    MAPREDUCE-2781. mr279 RM application finishtime not set (Thomas Graves via
    mahadev)

    MAPREDUCE-279. Fix in MR-279 branch. Fixed CS locality wait factor. (acmurthy)

    MAPREDUCE-2808. pull MAPREDUCE-2797 into mr279 branch (Thomas Graves via
    mahadev)

    MAPREDUCE-2639. Bug fixes in speculate.DataStatistics. (Josh Wills via acmurthy)

    MAPREDUCE-2839. Fixed TokenCache to get delegation tokens using both new and old
    apis. (Siddharth Seth via acmurthy)

    MAPREDUCE-2727. Fix divide-by-zero error in SleepJob for sleepCount equals 0.
    (Jeffrey Naisbitt via acmurthy)

    MAPREDUCE-2839. Fixed TokenCache to get delegation tokens using both new
    and old apis. (Siddharth Seth via acmurthy)

    MAPREDUCE-2727. Fix divide-by-zero error in SleepJob for sleepCount equals
    0. (Jeffrey Naisbitt via acmurthy)
 
    MAPREDUCE-2860. Fix log4j logging in the maven test cases. (mahadev)

    MAPREDUCE-2867. Remove Unused TestApplicaitonCleanup in resourcemanager/applicationsmanager.
    (mahadev)

    MAPREDUCE-2868. ant build broken in hadoop-mapreduce dir (mahadev, giri and arun via mahadev)

    MAPREDUCE-2649. Handling of finished applications in RM. (Thomas Graves
    via acmurthy) 

    MAPREDUCE-2838. Fix MapReduce builds to use new hadoop-common test jars.
    (gkesavan via acmurthy) 
   
    MAPREDUCE-2859. Fix eclipse plugin contrib module compilation (gkesavan) 

    MAPREDUCE-2846. Fix missing synchronization in the task log management.
    (omalley)

    MAPREDUCE-2807. Fix AM restart and client redirection. (sharad)

    MAPREDUCE-2877. Add missing Apache license header in some files in MR 
    and also add the rat plugin to the poms. (mahadev)

    MAPREDUCE-2796. Set start times for MR applications for clients to see.
    (Devaraj K via acmurthy) 

    MAPREDUCE-2879. Fix version for MR-279 to 0.23.0. (acmurthy) 
   
    MAPREDUCE-2881. Fix to include log4j 1.2.16 depenency (gkesavan)

    MAPREDUCE-2885. Fix mapred-config.sh to look for hadoop-config.sh in
    HADOOP_COMMON_HOME/libexec. (acmurthy) 

    MAPREDUCE-2893. Remove duplicate entry of YarnClientProtocolProvider in
    ClientProtocolProvider services file. (Liang-Chi Hsieh via acmurthy) 

    MAPREDUCE-2891. Javadoc for AMRMProtocol and related records. (acmurthy)

    MAPREDUCE-2898. Javadoc for ContainerManager protocol and related records. 
    (acmurthy)

    MAPREDUCE-2904. Fixed bin/yarn to correctly include HDFS jars and
    clean up of stale refs to pre-mavenized Hadoop Common and HDFS. 
    (Sharad Agarwal and Arun C. Murthy via acmurthy)

    MAPREDUCE-2737. Update the progress of jobs on client side. (Siddharth Seth
    and Mahadev Konar via mahadev)

    MAPREDUCE-2886. Fix Javadoc warnings in MapReduce. (mahadev)

    MAPREDUCE-2897. Javadoc for ClientRMProtocol protocol and related records. 
    (acmurthy)

    MAPREDUCE-2916. Ivy build for MRv1 fails with bad organization for 
    common daemon. (mahadev)

    MAPREDUCE-2917. Fixed corner case in container reservation which led to
    starvation and hung jobs. (acmurthy) 

    MAPREDUCE-2756. Better error handling in JobControl for failed jobs.
    (Robert Evans via acmurthy) 

    MAPREDUCE-2716. MRReliabilityTest job fails because of missing
    job-file. (Jeffrey Naisbitt via vinodkv)

    MAPREDUCE-2882. TestLineRecordReader depends on ant jars. (todd)

    MAPREDUCE-2687. Fix NodeManager to use the right version of
    LocalDirAllocator.getLocalPathToWrite. (mahadev & acmurthy) 

    MAPREDUCE-2800. Set final progress for tasks to ensure all task information
    is correctly logged to JobHistory. (Siddharth Seth via acmurthy)

    MAPREDUCE-2938. Log application submission failure in CapacityScheduler.
    (acmurthy) 

    MAPREDUCE-2948. Hadoop streaming test failure, post MR-2767 (mahadev)

    MAPREDUCE-2908. Fix all findbugs warnings. (vinodkv via acmurthy) 

    MAPREDUCE-2947. Fixed race condition in AuxiliaryServices. (vinodkv via
    acmurthy) 

    MAPREDUCE-2844. Fixed display of nodes in UI. (Ravi Teja Ch N V via
    acmurthy) 

    MAPREDUCE-2677. Fixed 404 for some links from HistoryServer. (Robert Evans
    via acmurthy) 

    MAPREDUCE-2937. Ensure reason for application failure is displayed to the
    user. (mahadev via acmurthy) 

    MAPREDUCE-2953. Fix a race condition on submission which caused client to 
    incorrectly assume application was gone by making submission synchronous
    for RMAppManager. (Thomas Graves via acmurthy) 

    MAPREDUCE-2963. Fix hang in TestMRJobs. (Siddharth Seth via acmurthy) 

    MAPREDUCE-2954. Fixed a deadlock in NM caused due to wrong synchronization
    in protocol buffer records. (Siddharth Seth via vinodkv)

    MAPREDUCE-2975. Fixed YARNRunner to use YarnConfiguration rather than
    Configuration. (mahadev via acmurthy) 
 
    MAPREDUCE-2971. ant build mapreduce fails protected access jc.displayJobList
    (jobs) (Thomas Graves via mahadev)

    MAPREDUCE-2691. Finishing up the cleanup of distributed cache file resources
    and related tests. (Siddharth Seth via vinodkv)

    MAPREDUCE-2749. Ensure NM registers with RM after starting all its services
    correctly. (Thomas Graves via acmurthy)

    MAPREDUCE-2979. Removed the needless ClientProtocolProvider configuration
    from the hadoop-mapreduce-client-core module. (Siddharth Seth via vinodkv)

    MAPREDUCE-2985. Fixed findbugs warnings in ResourceLocalizationService.
    (Thomas Graves via acmurthy)

    MAPREDUCE-2874. Fix formatting of ApplicationId in web-ui. (Eric Payne via
    acmurthy)

    MAPREDUCE-2995. Better handling of expired containers in MapReduce
    ApplicationMaster. (vinodkv via acmurthy) 

    MAPREDUCE-2995. Fixed race condition in ContainerLauncher. (vinodkv via 
    acmurthy) 

    MAPREDUCE-2949. Fixed NodeManager to shut-down correctly if a service
    startup fails. (Ravi Teja via vinodkv)

    MAPREDUCE-3005. Fix both FifoScheduler and CapacityScheduler to correctly
    enforce locality constraints. (acmurthy) 

    MAPREDUCE-3007. Fixed Yarn Mapreduce client to be able to connect to 
    JobHistoryServer in secure mode. (vinodkv)

    MAPREDUCE-2987. Fixed display of logged user on RM Web-UI. (Thomas Graves
    via acmurthy)

    MAPREDUCE-3006. Fixed MapReduce AM to exit only after properly writing out
    history file. (vinodkv)

    MAPREDUCE-2925. Fixed Yarn+MR client code to behave saner with completed
    jobs. (Devaraj K via vinodkv)

    MAPREDUCE-3030. Fixed a bug in NodeId.equals() that was causing RM to
    reject all NMs. (Devaraj K via vinodkv)

    MAPREDUCE-3042. Fixed default ResourceTracker address. (Chris Riccomini
    via acmurthy) 

    MAPREDUCE-3038. job history server not starting because conf() missing
    HsController (Jeffrey Naisbitt via mahadev)

    MAPREDUCE-3004. Fix ReduceTask to not assume 'local' mode in YARN. (Hitesh
    Shah via acmurthy)

    MAPREDUCE-3017. The Web UI shows FINISHED for killed/successful/failed jobs.
    (mahadev)

    MAPREDUCE-3040. Fixed extra copy of Configuration in
    YarnClientProtocolProvider and ensured MiniMRYarnCluster sets JobHistory
    configuration for tests. (acmurthy) 

    MAPREDUCE-3018. Fixed -file option for streaming. (mahadev via acmurthy) 

    MAPREDUCE-3036. Fixed metrics for reserved resources in CS. (Robert Evans
    via acmurthy)

    MAPREDUCE-2998. Fixed a bug in TaskAttemptImpl which caused it to fork
    bin/mapred too many times. (vinodkv via acmurthy)

    MAPREDUCE-3023. Fixed clients to display queue state correctly. (Ravi
    Prakash via acmurthy) 

    MAPREDUCE-2970. Fixed NPEs in corner cases with different configurations
    for mapreduce.framework.name. (Venu Gopala Rao via vinodkv)

    MAPREDUCE-3062. Fixed default RMAdmin address. (Chris Riccomini
    via acmurthy) 

    MAPREDUCE-3066. Fixed default ResourceTracker address for the NodeManager. 
    (Chris Riccomini via acmurthy) 

    MAPREDUCE-3044. Pipes jobs stuck without making progress. (mahadev)

    MAPREDUCE-2754. Fixed MR AM stdout, stderr and syslog to redirect to
    correct log-files. (Ravi Teja Ch N V via vinodkv)

    MAPREDUCE-3073. Fixed build issues in MR1. (mahadev via acmurthy)

    MAPREDUCE-2691. Increase threadpool size for launching containers in
    MapReduce ApplicationMaster. (vinodkv via acmurthy)


    MAPREDUCE-2990. Fixed display of NodeHealthStatus. (Subroto Sanyal via
    acmurthy) 

    MAPREDUCE-3053. Better diagnostic message for unknown methods in ProtoBuf
    RPCs. (vinodkv via acmurthy)

    MAPREDUCE-2952. Fixed ResourceManager/MR-client to consume diagnostics
    for AM failures in a couple of corner cases. (Arun C Murthy via vinodkv)

    MAPREDUCE-3064. 27 unit test failures with Invalid 
    "mapreduce.jobtracker.address" configuration value for 
    JobTracker: "local" (Venu Gopala Rao via mahadev)

    MAPREDUCE-3090. Fix MR AM to use ApplicationAttemptId rather than
    (ApplicationId, startCount) consistently. (acmurthy)  

    MAPREDUCE-2646. Fixed AMRMProtocol to return containers based on
    priority. (Sharad Agarwal and Arun C Murthy via vinodkv)

    MAPREDUCE-3031. Proper handling of killed containers to prevent stuck
    containers/AMs on an external kill signal. (Siddharth Seth via vinodkv)

    MAPREDUCE-2984. Better error message for displaying completed containers.
    (Devaraj K via acmurthy)

    MAPREDUCE-3071. app master configuration web UI link under the Job menu 
    opens up application menu. (thomas graves  via mahadev)

    MAPREDUCE-3067. Ensure exit-code is set correctly for containers. (Hitesh
    Shah via acmurthy)

    MAPREDUCE-2999. Fix YARN webapp framework to properly filter servlet
    paths. (Thomas Graves via vinodkv)

    MAPREDUCE-3095. fairscheduler ivy including wrong version for hdfs.
    (John George via mahadev)

    MAPREDUCE-3054. Unable to kill submitted jobs. (mahadev)

    MAPREDUCE-3021. Change base urls for RM web-ui. (Thomas Graves via
    acmurthy) 

    MAPREDUCE-3041. Fixed ClientRMProtocol to provide min/max resource
    capabilities along-with new ApplicationId for application submission.
    (Hitesh Shah via acmurthy)

    MAPREDUCE-2843. Fixed the node-table to be completely displayed and making
    node entries on RM UI to be sortable. (Abhijit Suresh Shingate via vinodkv)

    MAPREDUCE-3110. Fixed TestRPC failure. (vinodkv)

    MAPREDUCE-3078. Ensure MapReduce AM reports progress correctly for
    displaying on the RM Web-UI. (vinodkv via acmurthy)

    MAPREDUCE-3114. Fixed invalid ApplicationURL on RM WebUI. (Subroto Sanyal
    via vinodkv)

    MAPREDUCE-2791. Added missing info on 'job -status' output. (Devaraj K via
    acmurthy)

    MAPREDUCE-2996. Add uber-ness information to JobHistory. (Jonathan Eagles
    via acmurthy)

    MAPREDUCE-3050. Add ability to get resource usage information for
    applications and nodes. (Robert Evans via acmurthy) 

    MAPREDUCE-3113. Ensure bin/yarn and bin/yarn-daemon.sh identify the root
    of the install properly. (Xie Xianshan via acmurthy) 

    MAPREDUCE-3137. Fix broken merge of MAPREDUCE-2179. (Hitesh Shah via
    acmurthy) 

    MAPREDUCE-2792. Replace usage of node ip-addresses with hostnames.
    (vinodkv via acmurthy) 

    MAPREDUCE-3112. Fixed recursive sourcing of HADOOP_OPTS environment
    variable. (Eric Yang)

    MAPREDUCE-3056. Changed the default staging directory to not include
    user.name to prevent issues with non-secure mode. (Devaraj K via vinodkv)

    MAPREDUCE-2913. Fixed TestMRJobs.testFailingMapper to assert the correct
    TaskCompletionEventStatus. (Jonathan Eagles via vinodkv)

    MAPREDUCE-2794. [MR-279] Incorrect metrics value for AvailableGB per 
    queue per user. (John George via mahadev)

    MAPREDUCE-2783. Fixing RM web-UI to show no tracking-URL when AM
    crashes. (Eric Payne via vinodkv)

    MAPREDUCE-3141. Fix the broken MRAppMaster to work over YARN in security
    mode.(vinodkv)

    MAPREDUCE-2751. Modified NodeManager to stop leaving around local files
    after application finishes. (Siddharth Seth via vinodkv)

    MAPREDUCE-3033. Ensure Master interface pays attention to classic v/s yarn
    frameworks. (Hitesh Shah via acmurthy)

    MAPREDUCE-2802. Ensure JobHistory filenames have jobId. (Jonathan Eagles
    via acmurthy) 

    MAPREDUCE-2876. Use a different config for ContainerAllocationExpirer.
    (Anupam Seth via acmurthy) 

    MAPREDUCE-3153. Fix TestFileOutputCommitter which was broken by
    MAPREDUCE-2702. (mahadev via acmurthy) 

    MAPREDUCE-3123. Fix NM to quote symlink names to escape special
    characters. (Hitesh Shah via acmurthy) 

    MAPREDUCE-3154. Fix JobSubmitter to check for output specs before copying
    job submission files to fail fast. (Abhijit Suresh Shingate via acmurthy) 

    MAPREDUCE-3158. Fix test failures in MRv1 due to default framework being
    set to yarn. (Hitesh Shah via acmurthy)

    MAPREDUCE-3167. container-executor is not being packaged with the assembly
    target. (mahadev)

    MAPREDUCE-3020. Fixed TaskAttemptImpl to log the correct node-address for
    a finished Reduce task. (Chackaravarthy via vinodkv)

    MAPREDUCE-2668. Fixed AuxServices to send a signal on application-finish
    to all the services. (Thomas Graves via vinodkv)

    MAPREDUCE-3126. Fixed a corner case in CapacityScheduler where headroom
    wasn't updated on changes to cluster size. (acmurthy) 

    MAPREDUCE-3140. Fixed the invalid JobHistory URL for failed
    applications. (Subroto Sanyal via vinodkv)

    MAPREDUCE-3125. Modified TaskImpl to consider only non-failed, non-killed
    task-attempts for obtaining task's progress. (Hitesh Shah via vinodkv)

    MAPREDUCE-2666. Retrieve shuffle port number from JobHistory on MR AM
    restart. (Jonathan Eagles via acmurthy) 

    MAPREDUCE-2789. Complete schedulingInfo on CLI. (Eric Payne via acmurthy) 

    MAPREDUCE-3170. Fixed job output commit for deep hierarchies. (Hitesh Shah
    via acmurthy)

    MAPREDUCE-3124. Fixed location of native libs i.e. libhadoop.so for
    containers. (John George via acmurthy) 

    MAPREDUCE-3057. Job History Server goes of OutOfMemory with 1200 Jobs 
    and Heap Size set to 10 GB. (Eric Payne via mahadev)

    MAPREDUCE-2840. mr279 TestUberAM.testSleepJob test fails. (jonathan eagles
    via mahadev)

    MAPREDUCE-3190. Ensure bin/yarn fails early with a clear error message
    when HADOOP_COMMON_HOME or HADOOP_HDFS_HOME are not set. (todd & acmurthy 
    via acmurthy)

    MAPREDUCE-3189. Add link decoration back to MR2's CSS. (Todd Lipcon via
    mahadev)
    
    MAPREDUCE-3127. Changed default value of yarn.resourcemanager.acl.enable
    to true and added some more documentation. (acmurthy) 

    MAPREDUCE-3032. Fixed TaskAttemptImpl so that JobHistory can have error
    information about failed tasks. (Devaraj K via vinodkv)

    MAPREDUCE-3196. TestLinuxContainerExecutorWithMocks fails on Mac OSX.
    (Arun Murthy via mahadev)

    MAPREDUCE-3197. TestMRClientService failing on building clean checkout of 
    branch 0.23 (mahadev)

    MAPREDUCE-2762. Cleanup MR staging directory on completion. (mahadev via
    acmurthy) 

    MAPREDUCE-3165. Ensure logging options are set correctly for MR AM and
    tasks. (todd via acmurthy) 

    MAPREDUCE-3203. Fix some javac warnings in MRAppMaster. (mahadev)

    MAPREDUCE-3162. Separated application-init and container-init event types
    in NodeManager's Application state machine. (Todd Lipcon via vinodkv)

    MAPREDUCE-3176. Fixed ant mapreduce tests that are timing out because
    of wrong framework name. (Hitesh Shah via vinodkv)

    MAPREDUCE-3181. Fixed MapReduce runtime to load yarn-default.xml and
    yarn-site.xml. (acmurthy) 

    MAPREDUCE-2788. Normalize resource requests in FifoScheduler
    appropriately. (Ahmed Radwan via acmurthy) 

    MAPREDUCE-2693. Fix NPE in job-blacklisting. (Hitesh Shah via acmurthy) 

    MAPREDUCE-3208. Fix NPE task/container log appenders. (liangzhwa via
    acmurthy) 

    MAPREDUCE-3212. Fix usage/help message for bin/yarn. (Bhallamudi Venkata 
    Siva Kamesh via acmurthy) 

    MAPREDUCE-3179. Ensure failed tests exit with right error code. (Jonathan
    Eagles via acmurthy)

    MAPREDUCE-3188. Ensure correct shutdown in services. (todd via acmurthy) 

    MAPREDUCE-3226. Fix shutdown of fetcher threads. (vinodkv via acmurthy) 

    MAPREDUCE-3070. Fix NodeManager to use ephemeral ports by default.
    (Devaraj K via acmurthy) 

    MAPREDUCE-3242. Trunk compilation broken with bad interaction from 
    MAPREDUCE-3070 and MAPREDUCE-3239. (mahadev)

    MAPREDUCE-3058. Fixed MR YarnChild to report failure when task throws an
    error and thus prevent a hanging task and job. (vinodkv)

    MAPREDUCE-3087. Fixed the mapreduce classpath to correctly include the
    generated-classpath file needed for tests. (Ravi Prakash via vinodkv)

    MAPREDUCE-3233. Fixed a bug in MR Job so as to be able to restart the
    application on AM crash. (Mahadev Konar via vinodkv)

    MAPREDUCE-3028. Added job-end notification support. (Ravi Prakash via
    acmurthy) 

    MAPREDUCE-3249. Ensure shuffle-port is correctly used duringMR AM recovery. 
    (vinodkv via acmurthy) 

    MAPREDUCE-3252. Fix map tasks to not rewrite data an extra time when
    map output fits in spill buffer. (todd)

    MAPREDUCE-3159. Ensure DefaultContainerExecutor doesn't delete application
    directories during app-init. (todd via acmurthy)

    MAPREDUCE-2746. Yarn servers can't communicate with each other with 
    hadoop.security.authorization set to true (acmurthy via mahadev)

    MAPREDUCE-2821. Added missing fields (resourcePerMap & resourcePerReduce)
    to JobSummary logs. (mahadev via acmurthy)

    MAPREDUCE-3253. Fixed ContextFactory to clone JobContext correctly.
    (acmurthy) 

    MAPREDUCE-3263. Fixed the MAPREDUCE-3028 commit which broke MR1. (Hitesh
    Shah via acmurthy) 

    MAPREDUCE-3269. Fixed log4j properties to correctly set logging options
    for JobHistoryServer vis-a-vis JobSummary logs. (mahadev via acmurthy) 

    MAPREDUCE-3250. When AM restarts, client keeps reconnecting to the new AM 
    and prints a lots of logs. (vinodkv via mahadev)

    MAPREDUCE-3254. Fixed streaming to set the job.jar by using the right
    JobConf ctor. (acmurthy) 

    MAPREDUCE-3264. mapreduce.job.user.name needs to be set automatically.
    (acmurthy via mahadev)

    MAPREDUCE-3175. Add authorization to admin web-pages such as /stacks, /jmx
    etc. (Jonathan Eagles via acmurthy)

    MAPREDUCE-3257. Added authorization checks for the protocol between
    ResourceManager and ApplicationMaster. (vinodkv via acmurthy) 

    MAPREDUCE-3259. Added java.library.path of NodeManager to
    ContainerLocalizer in LinuxContainerExecutor. (Kihwal Lee via acmurthy) 

    MAPREDUCE-3279. Fixed TestJobHistoryParsing which assumed user name to be
    mapred all the time. (Siddharth Seth via acmurthy)

    MAPREDUCE-3240. Fixed NodeManager to be able to forcefully cleanup its
    containers (process-trees) irrespective of whether the container succeeded,
    or killed. Contributed by Hitesh Shah.

    MAPREDUCE-3281. Fixed a bug in TestLinuxContainerExecutorWithMocks. (vinodkv)

    MAPREDUCE-3228. Fixed MR AM to timeout RPCs to bad NodeManagers. (vinodkv
    via acmurthy)

    MAPREDUCE-3284. Moved JobQueueClient to hadoop-mapreduce-client-core.
    (acmurthy) 

    MAPREDUCE-3282. bin/mapred job -list throws exception. (acmurthy via 
    mahadev)

    MAPREDUCE-3186. User jobs are getting hanged if the Resource manager
    process goes down and comes up while job is getting executed. 
    (Eric Payne via mahadev)

    MAPREDUCE-3285. Tests on branch-0.23 failing (Siddharth Seth via mahadev)

    MAPREDUCE-3258. Fixed AM & JobHistory web-ui to display counters properly.
    (Siddharth Seth via acmurthy)

    MAPREDUCE-3290. Fixed a NPE in ClientRMService. (acmurthy) 

    MAPREDUCE-3185. RM Web UI does not sort the columns in some cases.
    (Jonathan Eagles via mahadev)

    MAPREDUCE-3292. In secure mode job submission fails with Provider 
    org.apache.hadoop.mapreduce.security.token.JobTokenIndentifier$Renewer 
    not found. (mahadev)

    MAPREDUCE-3296. Fixed the remaining nine FindBugs warnings. (vinodkv)

    MAPREDUCE-2775. Fixed ResourceManager and NodeManager to force a
    decommissioned node to shutdown. (Devaraj K via vinodkv)

    MAPREDUCE-3304. Fixed intermittent test failure due to a race in
    TestRMContainerAllocator#testBlackListedNodes. (Ravi Prakash via acmurthy) 

    MAPREDUCE-3306. Fixed a bug in NodeManager ApplicationImpl that was causing
    NodeManager to crash. (vinodkv)

    MAPREDUCE-3295. TestAMAuthorization failing on branch 0.23. (vinodkv via mahadev)

    MAPREDUCE-3183. hadoop-assemblies/src/main/resources/assemblies/hadoop-mapreduce-dist.xml
    missing license header. (Hitesh Shah via tucu).

    MAPREDUCE-3003. Publish MR JARs to Maven snapshot repository. (tucu)

    MAPREDUCE-3199. Fixed pom files to include correct log4j configuration for
    tests. (vinodkv)

    MAPREDUCE-3204. mvn site:site fails on MapReduce. (tucu)

    MAPREDUCE-3248. Fixed log4j properties. (vinodkv via acmurthy)

    MAPREDUCE-3256. Added authorization checks for the protocol between
    NodeManager and ApplicationMaster. (vinodkv via acmurthy) 

    MAPREDUCE-3274. Fixed a race condition in MRAppMaster that was causing a
    task-scheduling deadlock. (Robert Joseph Evans via vinodkv)

    MAPREDUCE-3171 merge from trunk reverted changes from MAPREDUCE-2747 MAPREDUCE-3240.

    MAPREDUCE-3313. Fixed initialization of ClusterMetrics which was failing
    TestResourceTrackerService sometimes. (Hitesh Shah via vinodkv)

    MAPREDUCE-2766. Fixed NM to set secure permissions for files and directories
    in distributed-cache. (Hitesh Shah via vinodkv)

    MAPREDUCE-2696. Fixed NodeManager to cleanup logs in a thread when logs'
    aggregation is not enabled. (Siddharth Seth via vinodkv)

    MAPREDUCE-3262. Fixed Container's state-machine in NodeManager to handle
    a couple of events in failure states correctly. (Hitesh Shah and Siddharth
    Seth via vinodkv)

    MAPREDUCE-3035. Fixed MR JobHistory to ensure rack information is present.
    (chakravarthy via acmurthy)

    MAPREDUCE-3321. Disabled a few MR tests for 0.23. (Hitesh Shah via
    acmurthy) 

    MAPREDUCE-3220. Fixed TestCombineOutputCollector. (Devaraj K via acmurthy) 

    MAPREDUCE-3103. Implement Job ACLs for MRAppMaster. 
    (mahadev)
    
    MAPREDUCE-3241. [Rumen] Fix Rumen to ignore the AMStartedEvent. (amarrk)

    MAPREDUCE-3166. [Rumen] Make Rumen use job history api instead of relying
    on current history file name format. (Ravi Gummadi via amarrk)

    MAPREDUCE-3157. [Rumen] Fix TraceBuilder to handle 0.20 history file
                    names also. (Ravi Gummadi via amarrk)

    MAPREDUCE-3081. Fix vaidya startup script. (gkesavan via suhas).

    MAPREDUCE-2764. Fix renewal of dfs delegation tokens. (Owen via jitendra)

    MAPREDUCE-3192. Fix Javadoc warning in JobClient.java and Cluster.java.
    (jitendra)

    MAPREDUCE-3237. Move LocalJobRunner to hadoop-mapreduce-client-core.
    (tomwhite via acmurthy) 

    MAPREDUCE-3316. Rebooted link is not working properly. 
    (Bhallamudi Venkata Siva Kamesh via mahadev)

    MAPREDUCE-3317. Rumen TraceBuilder is emiting null as hostname.
    (Ravi Gummadi via mahadev)

    MAPREDUCE-3332. contrib/raid compile breaks due to changes in hdfs/protocol/datatransfer/
    Sender#writeBlock related to checksum handling (Hitesh Shah via mahadev)

    MAPREDUCE-3337. Added missing license headers. (acmurthy) 
    
Release 0.22.1 - Unreleased

  INCOMPATIBLE CHANGES

  NEW FEATURES

  IMPROVEMENTS

  OPTIMIZATIONS

  BUG FIXES

Release 0.22.0 - 2011-11-29

  INCOMPATIBLE CHANGES

    MAPREDUCE-1866. Removes deprecated class
    org.apache.hadoop.streaming.UTF8ByteArrayUtils. (amareshwari)

    MAPREDUCE-1664. Changes the behaviour of the combination of job-acls
    when they function together with queue-acls. (Ravi Gummadi via vinodkv)

    MAPREDUCE-2994. Fixed a bug in ApplicationID parsing that affects RM
    UI. (Devaraj K via vinodkv)

    MAPREDUCE-1788. o.a.h.mapreduce.Job shouldn't make a copy of the JobConf.
    (Arun Murthy via mahadev)

  NEW FEATURES

    MAPREDUCE-1804. Stress-test tool for HDFS introduced in HDFS-708.
    (Joshua Harlow via shv)

    MAPREDUCE-220. Collect cpu and memory statistics per task. (Scott Chen via
    acmurthy)

    MAPREDUCE-1970.  Reed-Solomon code implementation for HDFS RAID.
    (Scott Chen via dhruba)

    MAPREDUCE-2169. Integrated Reed-Solomon code with RaidNode. (Ramkumar
    Vadali via schen)

    MAPREDUCE-2936. Contrib Raid compilation broken after HDFS-1620. (vinodkv)

  IMPROVEMENTS

    MAPREDUCE-2141. Add an "extra data" field to Task for use by Mesos. (matei)

    MAPREDUCE-2140. Regenerate fair scheduler design doc PDF. (matei)

    MAPREDUCE-1546. Redirect all job pages to corresponding history page
    if job is not in JT memory. (Scott Chen via sharad)

    MAPREDUCE-1092. Enable assertions for unit tests. (Eli Collins via
    cdouglas)

    MAPREDUCE-1680. Add a metric recording JobTracker heartbeats processed.
    (Dick King via cdouglas)

    MAPREDUCE-1761. FairScheduler allows separate configuration of node
    and rack locality wait time (Scott Chen via dhruba)

    MAPREDUCE-1539. authorization checks for inter-server protocol
    (based on HADOOP-6600) (Boris Shkolnik via shv)

    MAPREDUCE-1798. Names the configuration keys for the Kerberos
    principals better. (Boris Shkolnik via ddas)

    MAPREDUCE-1773. streaming doesn't support jobclient.output.filter.
    (Amareshwari Sriramadasu via vinodkv)

    MAPREDUCE-1785. Add streaming config option for not emitting the key.
    (Eli Collins via sharad)

    MAPREDUCE-572. If #link is missing from uri format of -cacheArchive
    then streaming does not throw error. (Amareshwari Sriramadasu via
    vinodkv)

    MAPREDUCE-1545. Add timestamps for first task type launched in job summary.
    (Luke Lu via cdouglas)

    MAPREDUCE-1543. Add an audit log for authentication events. (Amar Kamat and
    Luke Lu via cdouglas)

    MAPREDUCE-1762. Add ability to set values of task counters. (Scott Chen via
    cdouglas)

    MAPREDUCE-1533. Reduce overhead of logging and string manipulation during
    heartbeat processing. (Amar Kamat and Dick King via cdouglas)

    MAPREDUCE-1516. JobTracker issues delegation tokens only if the user's
    authentication is Kerberos. (Jitendra Pandey via ddas)

    MAPREDUCE-647. Update distcp forrest documentation to reflect the changes
    of HADOOP-5472, MAPREDUCE-642 and HADOOP-5620.  (Rodrigo Schmidt via
    szetszwo)

    MAPREDUCE-1851. Documents configuration parameters in streaming.
    (amareshwari)
    
    MAPREDUCE-1868. Add a read and connection timeout to JobClient while
    pulling tasklogs. (Krishna Ramachandran via acmurthy)

    MAPREDUCE-1778. Ensure failure to setup CompletedJobStatusStore is not
    silently ignored by the JobTracker. (Krishna Ramachandran via acmurthy)

    MAPREDUCE-1850. Includes job submit host information (name and ip) in
    jobconf and jobdetails display (Krishna Ramachandran via amareshwari)

    MAPREDUCE-1893. Slive with multiple reducers. (shv)

    MAPREDUCE-1248. Fixes redudant memory copying in StreamKeyValUtil.
    (Ruibang He via amareshwari)

    MAPREDUCE-1840. Enhancements to Gridmix benchmark simulating user
    diversity, queue replay, and task duration for JobTracker load testing.
    Also includes compatibility with security enhancements, and scalability
    improvements. (Amar Kamat, Rahul Singh, Hong Tang, and cdouglas)

    MAPREDUCE-1848. Put number of speculative, data local, rack local 
    tasks in JobTracker metrics. (Scott Chen via dhruba)

    MAPREDUCE-1935. Makes the Distcp to work in a secure environment.
    (Boris Shkolnik via ddas)

    MAPREDUCE-1945. The MapReduce component for HADOOP-6632.
    (Kan Zhang & Jitendra Pandey via ddas)

    MAPREDUCE-1936. Modify Gridmix3 to support more tunable parameters for
    stress submission and sleep jobs. (Hong Tang via cdouglas)

    MAPREDUCE-1733. Makes pipes applications secure. (Jitendra Pandey via ddas)

    MAPREDUCE-1566. Adds a configuration attribute using which job clients can
    specify a credentials file. The tokens from there will be passed to the job.
    (Jitendra Pandey and Owen O'Malley via ddas)

    MAPREDUCE-1624. Documents the job credentials and associated details to do 
    with delegation tokens (on the client side). 
    (Jitendra Pandey and Devaraj Das via ddas)

    MAPREDUCE-1834. TestSimulatorDeterministicReplay timesout on trunk.
    (Hong Tang via mahadev)

    MAPREDUCE-1993. Fixes test failure
    TestTrackerDistributedCacheManagerWithLinuxTaskController. (Devaraj Das
    via amareshwari)

    MAPREDUCE-1523. Making Mumak work with Capacity-Scheduler (Anirban Das
    via mahadev)

    MAPREDUCE-1920. Enables completed jobstatus store by default. (Tom White
    via amareshwari)

    MAPREDUCE-1881. Improve TaskTrackerInstrumentation to enable collection of
    advanced metrics. (Matei Zaharia via acmurthy)

    MAPREDUCE-1548. Hadoop archives preserve times and other properties from 
    original files. (Rodrigo Schmidt via dhruba)

    MAPREDUCE-1517. Supports streaming job to run in the background. (Bochun Bai
    via amareshwari)

    MAPREDUCE-1819. RaidNode is now smarter in submitting Raid jobs. (Ramkumar
    Vadali via schen)

    MAPREDUCE-2132. A command line option in RaidShell to fix blocks using raid

    MAPREDUCE-2147. Remove redundant lines in JobInProgress ctor.
    (Harsh J Chouraria via cutting)
   
    HADOOP-7007. Update the hudson-test-patch ant target to work with the
    latest test-patch.sh script (gkesavan)

    MAPREDUCE-1818. RaidNode can specify scheduling parameters. (Ramkumar
    Vadali via schen)

    MAPREDUCE-2051. Contribute a fair scheduler preemption system test.
    (Todd Lipcon via tomwhite)

    MAPREDUCE-1892. RaidNode can allow layered policies more efficiently.
    (Ramkumar Vadali via schen)

    MAPREDUCE-1592. Generate Eclipse's .classpath file from Ivy config. 
    (tomwhite via nigel)

    MAPREDUCE-2073. TestTrackerDistributedCacheManager should be up-front
    about requirements on build environment. (Todd Lipcon via tomwhite)

    MAPREDUCE-2093. Herriot JT and TT clients should vend statistics. (cos)

    MAPREDUCE-2167. Faster directory traversal for raid node. (Ramkumar Vadali
    via schen)

    MAPREDUCE-1931. Gridmix forrest documentation . (Ranjit Mathew via vinodkv).

    MAPREDUCE-2184. Port DistRaid.java to new mapreduce API. (Ramkumar Vadali
    via schen)

    MAPREDUCE-1878. Add MRUnit documentation. (Aaron Kimball via tomwhite)

    MAPREDUCE-2180. Add coverage of fair scheduler servlet to system test (todd)

    MAPREDUCE-2250. Fix logging in raid code. (Ramkumar Vadali via schen)

    MAPREDUCE-2260. Remove auto-generated native build files. (rvs via eli)

    MAPREDUCE-2314. configure files that are generated as part of the released
    tarball need to have executable bit set (rvs via cos)

    MAPREDUCE-1159.  Limit Job name in web UI to be 80 char long.  (Harsh J
    Chouraria via szetszwo)

    MAPREDUCE-2337. Remove dependence of public MapReduce API on classes in
    server package. (tomwhite)

    MAPREDUCE-2383. Improve documentation of DistributedCache methods (Harsh J
    Chouraria via todd)

    MAPREDUCE-2222. Ivy resolve force mode should be turned off by default.
    (Luke Lu via tomwhite)

    MAPREDUCE-2103. task-controller shouldn't require o-r permissions.
    (todd via eli)

    MAPREDUCE-2505. Explain how to use ACLs in the fair scheduler.
    (matei via eli)

    MAPREDUCE-3138. Add a utility to help applications bridge changes in 
    Context Objects APIs due to MAPREDUCE-954. (omalley via acmurthy)

  OPTIMIZATIONS

    MAPREDUCE-1354. Enhancements to JobTracker for better performance and
    scalability. (Arun C. Murthy & Richard King via acmurthy) 

    MAPREDUCE-1829. JobInProgress.findSpeculativeTask should use min() to
    find the candidate instead of sort(). (Scott Chen via vinodkv)

  BUG FIXES

    MAPREDUCE-1845. FairScheduler.tasksToPreempt() can return negative number.
    (Scott Chen via matei)

    MAPREDUCE-1707. TaskRunner can get NPE in getting ugi from TaskTracker.
    (Vinod Kumar Vavilapalli)
    
    MAPREDUCE-1532. Ensures that delegation tokens is obtained as the
    actual user when the proxy-user is used for submitting jobs. Also
    refactors the DelegationTokenToRenew class. (ddas)

    MAPREDUCE-1558. Fixes MRAdmin to look up the principal of the 
    JobTracker and use that in the RefreshUserToGroupsMapping protocol and
    RefreshAuthorizationPolicyProtocol. (Boris Shkolnik via ddas)

    MAPREDUCE-1662. Remove unused methods from TaskRunner. (Amareshwari
    Sriramadasu via cdouglas)

    MAPREDUCE-1617. Use IPv4 stack for unit tests. (Amar Kamat and Luke Lu via
    cdouglas)

    MAPREDUCE-1599. Fixes MRBench so that it reuses tokens across jobs
    correctly. (Jitendra Nath Pandey via ddas)

    MAPREDUCE-1836. Refresh for proxy superuser config (mr part for HDFS-1096).
    (Boris Shkolnik via shv)

    MAPREDUCE-1505. Create RPC client on job submission, not in cstr of Job
    instance. (Dick King via cdouglas)

    MAPREDUCE-1813. NPE in PipeMapred.MRErrorThread. (Ravi Gummadi via vinodkv)

    MAPREDUCE-1225. Fixes DistributedCache to check if the file is fresh or not,
    for the first localization also. (Zhong Wang via amareshwari)

    MAPREDUCE-1559. Fixes the token renewer to use the JobTracker's 
    credentials for talking to the NameNode. (ddas)

    MAPREDUCE-1492. Delete  obsolete har files used on the parity files
    of hdfs raid. (Rodrigo Schmidt via dhruba)

    MAPREDUCE-1857. Removes unused configuration parameters in streaming.
    (amareshwari)

    MAPREDUCE-1887. MRAsyncDiskService now properly absolutizes volume root
    paths. (Aaron Kimball via zshao)

    MAPREDUCE-1863. Fix NPE in Rumen when processing null CDF for failed task
    attempts. (Amar Kamat via cdouglas)

    MAPREDUCE-1864. Removes uninitialized/unused variables in
    org.apache.hadoop.streaming.PipeMapRed. (amareshwari)

    MAPREDUCE-1888. Fixes Streaming to override output key and value types, 
    only if mapper/reducer is a command. (Ravi Gummadi via amareshwari)

    MAPREDUCE-577. Fixes duplicate records in StreamXmlRecordReader.
    (Ravi Gummadi via amareshwari)

    MAPREDUCE-1894. Fixed a bug in DistributedRaidFileSystem.readFully() 
    that was causing it to loop infinitely. (Ramkumar Vadali via dhruba)

    MAPREDUCE-1838. Reduce the time needed for raiding a bunch of files
    by randomly assigning files to map tasks. (Ramkumar Vadali via dhruba)

    MAPREDUCE-1820. Fix InputSampler to clone sampled keys. (Alex Kozlov via
    cdouglas)

    MAPREDUCE-1528. Incorporates the changes to the credentials API done in
    HADOOP-6845. Also, introduces Credentials in JobConf, and in JobContext.
    (Jitendra Pandey and Arun Murthy via ddas)

    MAPREDUCE-1865. Rumen should also support jobhistory files generated using
    trunk. (Amar Kamat via amareshwari)

    MAPREDUCE-1621. Fixes NPE in TextOutputReader.getLastOutput if it has never
    read any output. (amareshwari)

    MAPREDUCE-1911. Fixes errors in -info message in streaming. (amareshwari) 

    MAPREDUCE-1772. Corrects errors in streaming documentation in forrest.
    (amareshwari)

    MAPREDUCE-1925. Fix failing TestRumenJobTraces. (Ravi Gummadi via cdouglas)

    MAPREDUCE-1718. Fixes a bug in the construction of jobconf key for the
    mapping that the tasks use at runtime for looking up delegation tokens.
    (Boris Shkolnik via ddas)

    MAPREDUCE-1701. Fixes a problem to do with exception handling in 
    delegation-token renewals. (Boris Shkolnik via ddas)

    MAPREDUCE-1686. Fixes StreamUtil.goodClassOrNull to find classes without
    package names. (Paul Burkhardt via amareshwari)

    MAPREDUCE-1288. Fixes TrackerDistributedCacheManager to take into account
    the owner of the localized file in the mapping from cache URIs to
    CacheStatus objects. (ddas)

    MAPREDUCE-1982. Fixes Rumen's TraceBuilder to extract job name from either 
    of configuration properties "mapreduce.job.name" and "mapred.job.name".
    (Ravi Gummadi via amareshwari)

    MAPREDUCE-1958. The MapReduce part corresponding to the HADOOP-6873.
    (Boris Shkolnik & Owen O'Malley via ddas)

    MAPREDUCE-1900. TaskTracker and JobTracker closes FileSystems, opened on
    behalf of users that it no longer requires. (Kan Zhang and ddas via ddas)

    MAPREDUCE-1992. Fixes a problem to do with bringing up the JobTracker in
    unsecure mode. (Kan Zhang via ddas)

    MAPREDUCE-1999. Fixes ClientProtocol to use the correct 
    DelegationTokenSelector. (Jitendra Pandey via ddas)

    MAPREDUCE-1780. AccessControlList.toString() is used for serialization of
    ACL in JobStatus.java. (Ravi Gummadi via vinodkv)

    MAPREDUCE-1961. Fix ConcurrentModificationException in Gridmix during
    shutdown. (Hong Tang via cdouglas)

    MAPREDUCE-2000. Fix parsing of JobHistory lines in Rumen when quotes are
    escaped. (Hong Tang via cdouglas)

    MAPREDUCE-2022. Fixes compilation errors in TestSubmitJob. (amareshwari)

    MAPREDUCE-1670. RAID policies should not scan their own destination path.
    (Ramkumar Vadali via dhruba)

    MAPREDUCE-1668. RaidNode Hars a directory only if all its parity files 
    have been created. (Ramkumar Vadali via dhruba)

    MAPREDUCE-2021. Fixes duplicate hostnames in CombineFileInputFormat's
    split locations. (amareshwari)

    MAPREDUCE-1375. Fixes flaky test TestFileArgs. (Todd Lipcon via
    amareshwari)

    MAPREDUCE-2023. TestDFSIO should not stop reading if curSize != bufferSize.
    (Hong Tang via szetszwo)

    MAPREDUCE-2031. Fixes test failures TestTaskLauncher and
    TestTaskTrackerLocalization. (Ravi Gummadi via amareshwari)

    MAPREDUCE-2046. Fixes CombineFileInputFormat to allow splits with size
    less than DFS block size. (dhruba borthakur via amareshwari)

    MAPREDUCE-1975. Fixes unnecessary InterruptedException log in gridmix.
    (Ravi Gummadi via amareshwari)

    MAPREDUCE-1597. Fixes CombineFileInputFormat to work with non-splittable
    files. (amareshwari)

    MAPREDUCE-2032. Fixes TestJobCleanup to cleanup test directory in
    tearDown. (Dick King via amareshwari)

    MAPREDUCE-1979. Fixes "Output directory already exists" error in gridmix
    when gridmix.output.directory is not defined. (Ravi Gummadi via
    amareshwari)

    MAPREDUCE-1918. Adds documentation to Rumen. (Amar Kamat via amareshwari)

    MAPREDUCE-2078. Fixes TraceBuilder to generate traces when a globbed job
    history path is given. (Amar Kamat via amareshwari)

    MAPREDUCE-1989. Fixes error message in gridmix when user resolver is set
    and no user list is given. (Ravi Gummadi via amareshwari)

    MAPREDUCE-2067.  Distinct minicluster services (e.g. NN and JT) overwrite
    each other's service policies.  (Aaron T. Myers via tomwhite)

    MAPREDUCE-2029. DistributedRaidFileSystem removes itself from FileSystem
    cache when it is closed. (Ramkumar Vadali via dhruba)

    MAPREDUCE-1816. HAR files used for RAID parity-bite have configurable 
    partfile size. (Ramkumar Vadali via dhruba)

    MAPREDUCE-2082. Fixes Pipes to create the jobtoken file in the right
    place. (Jitendra Pandey via ddas)

    MAPREDUCE-2095. Fixes Gridmix to run from compressed traces. (Ranjit
    Mathew via amareshwari)

    MAPREDUCE-1908. DistributedRaidFileSystem now handles ChecksumException
    correctly. (Ramkumar Vadali via schen)

    MAPREDUCE-2126. JobQueueJobInProgressListener's javadoc is inconsistent
    with source code. (Jingguo Yao via tomwhite)

    MAPREDUCE-2143.  HarFileSystem is able to handle spaces in pathnames.
    (Ramkumar Vadali via dhruba)

    MAPREDUCE-1867.  Remove unused methods in
    org.apache.hadoop.streaming.StreamUtil.  (amareshwari via tomwhite)

    MAPREDUCE-2146.  Raid does not affect access time of a source file.
    (Ramkumar Vadali via dhruba)

    MAPREDUCE-2150.  RaidNode periodically fixes corrupt blocks. (Ramkumar Vadali via
    schen)

    MAPREDUCE-2099.  RaidNode recreates outdated parity HARs. (Ramkumar Vadali
    via schen)

    MAPREDUCE-2173.  Fix race condition in TestBlockFixer that was
    causing  intermittent failure (Patrick Kling via dhruba)

    MAPREDUCE-2142.  Refactor RaidNode so that the map-reduce component is
    clearly separated out. (Patrick Kling via dhruba)

    MAPREDUCE-2179. Fix RaidBlockSender compilation failure. (Ramkumar Vadali
    via schen)

    MAPREDUCE-2034. TestSubmitJob triggers NPE instead of permissions error.
    (Todd Lipcon via tomwhite)

    MAPREDUCE-2195. New property for local conf directory in
    system-test-mapreduce.xml file. (cos)

    MAPREDUCE-1783. FairScheduler initializes tasks only when the job can be
    run. (Ramkumar Vadali via schen)

    MAPREDUCE-2224. Fix synchronization bugs in JvmManager. (todd)

    MAPREDUCE-714. JobConf.findContainingJar unescapes unnecessarily on linux (todd)

    MAPREDUCE-2096. Secure local filesystem IO from symlink vulnerabilities (todd)

    MAPREDUCE-2234. If Localizer can't create task log directory, it should fail
    on the spot. (todd)

    MAPREDUCE-2219. JobTracker should not try to remove mapred.system.dir
    during startup. (todd)

    MAPREDUCE-2207. Task-cleanup task should not be scheduled on the node that
    the task just failed. (Liyin Liang via schen)

    MAPREDUCE-2084. Remove deprecate annotation for package file.  The package
    classes themselves are already deprecated. This removes an Eclipse error.
    (tomwhite via nigel)

    MAPREDUCE-2248. DistributedRaidFileSystem should unraid only the corrupt
    block (Ramkumar Vadali via schen)

    MAPREDUCE-1085. For tasks, "ulimit -v -1" is being run when user doesn't
    specify a ulimit (todd)

    MAPREDUCE-2282. Fix TestMRServerPorts for the changes in
    TestHDFSServerPorts.  (shv via szetszwo)

    MAPREDUCE-2238. Fix permissions handling to avoid leaving undeletable
    directories in local dirs. (todd)

    MAPREDUCE-2277. TestCapacitySchedulerWithJobTracker needs to wait for jobs
    to complete before testing status. (todd)

    MAPREDUCE-2253. Servlets should specify content type (todd)

    MAPREDUCE-2283. Add timeout for Raid Tests (Ramkumar Vadali via schen)

    MAPREDUCE-1754. Replace mapred.persmissions.supergroup with an 
    acl : mapreduce.cluster.administrators (Amareshwari Sriramadasu via shv)

    MAPREDUCE-2256. FairScheduler fairshare preemption from multiple pools may
    preempt all tasks from one pool causing that pool to go below fairshare.
    (Priyo Mustafi via shv)

    MAPREDUCE-2281. MR part of HADOOP-6642. (Chris Douglas, Po Cheung via shv)

    MAPREDUCE-2200. TestUmbilicalProtocolWithJobToken is failing without Krb
    evironment: needs to be conditional. (cos)

    MAPREDUCE-2077. Resolve name clash in the deprecated 
    o.a.h.util.MemoryCalculatorPlugin (Luke Lu via shv)

    MAPREDUCE-2188. The new API MultithreadedMapper doesn't initialize
    RecordReader. (Owen O'Malley via shv)

    MAPREDUCE-1915. Fix IndexOutOfBoundsException in IndexCache.
    (Priyo Mustafi via shv)

    MAPREDUCE-1974. Fix multiple preemtions of the same task in FairScheduler.
    (Scott Chen via shv)

    MAPREDUCE-2304. Fix TestMRCLI to allow hostname with a hyphen (-).
    (Priyo Mustafi via shv)

    MAPREDUCE-1825. jobqueue_details.jsp and FairSchedulerServelet should not
    call finishedMaps and finishedReduces when job is not initialized.
    (Scott Chen via shv)

    MAPREDUCE-2285. MiniMRCluster does not start after ant test-patch
    (todd)

    MAPREDUCE-2315. javadoc is failing in nightly build (todd)

    MAPREDUCE-2054. Hierarchical queue implementation broke dynamic queue
    addition in Dynamic Scheduler. (Thomas Sandholm via tomwhite)

    MAPREDUCE-2272. Job ACL file should not be executable
    (Harsh J Chouraria via todd)

    MAPREDUCE-2241. ClusterWithLinuxTaskController should accept relative path
    on the command line. (todd)

    MAPREDUCE-2251. Remove unused mapreduce.job.userhistorylocation config.
    (Harsh J Chouraria via todd)

    MAPREDUCE-2284. TestLocalRunner.testMultiMaps times out (todd)

    MAPREDUCE-2336. Tool-related packages should be in the Tool javadoc group.
    (tomwhite)
    
    MAPREDUCE-2394. JUnit output format doesn't propagate into raid contrib
    build. (todd)

    MAPREDUCE-2392. TaskTracker shutdown in the tests sometimes take 60s.
    (tomwhite)

    MAPREDUCE-2437. SLive uses only part* files to generating the final report.
    (shv)

    MAPREDUCE-2428. start-mapred.sh script fails if HADOOP_HOME is not set.
    (tomwhite via eli)

    MAPREDUCE-2445. Fix TestMiniMRWithDFSWithDistinctUsers to be a valid test.
    (todd)

    MAPREDUCE-2457. Job submission should inject group.name on the JobTracker
    (Alejandro Abdelnur via todd)

    MAPREDUCE-2472. Extra whitespace in mapred.child.java.opts breaks JVM
    initialization. (Aaron T. Myers via todd)

    MAPREDUCE-2222. Ivy resolve force mode should be turned off by default.
    (Luke Lu via tomwhite)

    MAPREDUCE-2486. Incorrect snapshot dependency published in .pom files
    (todd)

    MAPREDUCE-2327. MapTask doesn't need to put username information in
    SpillRecord. (todd via tomwhite)

    MAPREDUCE-2515. MapReduce code references some deprecated options
    (Ari Rabkin via todd)

    MAPREDUCE-2487. ChainReducer uses MAPPER_BY_VALUE instead of
    REDUCER_BY_VALUE. (Devaraj K via todd)

    MAPREDUCE-2185. Fix infinite loop at creating splits using
    CombineFileInputFormat. (Ramkumar Vadali via schen)

    MAPREDUCE-2571. CombineFileInputFormat.getSplits throws a
    java.lang.ArrayStoreException. (Bochun Bai via todd)

    MAPREDUCE-2767. Remove Linux task-controller. (Milind Bhandarkar via shv) 

    MAPREDUCE-2991. queueinfo.jsp fails to show queue status for Capacity 
    scheduler if queue names contain special symbols. (Priyo Mustafi via shv)

    MAPREDUCE-2531. Fixed jobcontrol to downgrade JobID. (Robert Evans via
    acmurthy) 

    MAPREDUCE-3139. SlivePartitioner generates negative partitions. (jghoman)

Release 0.21.1 - Unreleased

  NEW FEATURES

    MAPREDUCE-2040. Forrest Documentation for Dynamic Priority Scheduler.
    (Thomas Sandholm via tomwhite)

  BUG FIXES

    MAPREDUCE-1897. trunk build broken on compile-mapred-test (cos)

    MAPREDUCE-1280. Update Eclipse plugin to the new eclipse.jdt API.
    (Alex Kozlov via szetszwo)

    MAPREDUCE-1984. herriot TestCluster fails because exclusion is not there
    (Balaji Rajagopalan via cos)

    MAPREDUCE-2090. Clover build doesn't generate per-test coverage. (cos)

    MAPREDUCE-2134. ant binary-system is broken in mapreduce project. (cos)

    MAPREDUCE-1905. Fixes Context.setStatus() and progress() apis.
    (amareshwari)

    MAPREDUCE-1809. Ant build changes for Streaming system tests in contrib
    projects. (Vinay Kumar Thota via amareshwari)

    MAPREDUCE-2223. TestMRCLI might fail on Ubuntu with default /etc/hosts
    (cos)

    MAPREDUCE-2228. Remove java5 dependencies from build. (cos)

    MAPREDUCE-1929. Allow artifacts to be published to the staging Apache Nexus
    Maven Repository. (tomwhite)

    MAPREDUCE-2317. Fix a NPE in HadoopArchives.  (Devaraj K via szetszwo)

    MAPREDUCE-2127. mapreduce trunk builds are filing on hudson. 
    (Bruno Mahé via eli)

    MAPREDUCE-2779. JobSplitWriter.java can't handle large job.split file.
    (Ming Ma via shv)

Release 0.21.0 - 2010-08-13

  INCOMPATIBLE CHANGES

    MAPREDUCE-516. Fix the starvation problem in the Capacity Scheduler 
    when running High RAM Jobs. (Arun Murthy via yhemanth)

    MAPREDUCE-358. Change org.apache.hadoop.examples. AggregateWordCount 
    and org.apache.hadoop.examples.AggregateWordHistogram to use new 
    mapreduce api. (Amareshwari Sriramadasu via sharad)

    MAPREDUCE-245. Change Job and jobcontrol classes to use the List interface
    rather than ArrayList in APIs. (Tom White via cdouglas)

    MAPREDUCE-766. Enhanced list-blacklisted-trackers to display reasons
    for blacklisting a node. (Sreekanth Ramakrishnan via yhemanth)

    MAPREDUCE-817. Add a cache for retired jobs with minimal job info and 
    provide a way to access history file url. (sharad)

    MAPREDUCE-711. Moved Distributed Cache from Common to Map/Reduce
    project. (Vinod Kumar Vavilapalli via yhemanth)

    MAPREDUCE-895. Per the contract elucidated in HADOOP-6201, throw
    FileNotFoundException from FileSystem::listStatus rather than returning
    null. (Jakob Homan via cdouglas)

    MAPREDUCE-479. Provide full task id to map output servlet rather than the
    reduce id, only. (Jiaqi Tan via cdouglas)

    MAPREDUCE-873. Simplify job recovery. Incomplete jobs are resubmitted on 
    jobtracker restart. Removes a public constructor in JobInProgress. (sharad)

    HADOOP-6230. Moved process tree and memory calculator related classes from
    Common to Map/Reduce. (Vinod Kumar Vavilapalli via yhemanth)

    MAPREDUCE-157. Refactor job history APIs and change the history format to 
    JSON. (Jothi Padmanabhan via sharad)

    MAPREDUCE-849. Rename configuration properties. (Amareshwari Sriramadasu 
    via sharad)

    MAPREDUCE-1287. Only call the partitioner with more than one reducer.
    (cdouglas)

    MAPREDUCE-1385. Use the new UserGroupInformation from HADOOP-6299.
    (ddas via omalley)

    MAPREDUCE-1493. Authorization for job-history pages. (vinodkv)

    MAPREDUCE-1607. Task controller may not set permissions for a
    task cleanup attempt's log directory (Amareshwari Sriramadasu via vinodkv)

    MAPREDUCE-1683. Remove JNI calls from ClusterStatus cstr. (Arun Murthy and
    Luke Lu via cdouglas)

    MAPREDUCE-1855. Makes the refresh methods (for groups and proxy users) 
    independent of the client side configuration. (Boris Shkolnik via ddas)

  NEW FEATURES

    MAPREDUCE-1774. Large-scale Automated Framework (Sharad Agarwal, Sreekanth
    Ramakrishnan, Konstantin Boudnik, at all via cos)

    MAPREDUCE-706. Support for FIFO pools in the fair scheduler.
    (Matei Zaharia)

    MAPREDUCE-546. Provide sample fair scheduler config file in conf/ and use
    it by default if no other config file is specified. (Matei Zaharia)

    MAPREDUCE-551. Preemption support in the Fair Scheduler. (Matei Zaharia)

    MAPREDUCE-567. Add a new example MR that always fails. (Philip Zeyliger
    via tomwhite)

    MAPREDUCE-211. Provides ability to run a health check script on the
    tasktracker nodes and blacklist nodes if they are unhealthy.
    (Sreekanth Ramakrishnan via yhemanth)

    MAPREDUCE-637. Add an example, distbbp, which able to compute the n th bit
    of Pi for some large n.  (szetszwo)

    MAPREDUCE-532. Provide a way to limit the number of used slots 
    per queue in the capacity scheduler.
    (Rahul Kumar Singh via yhemanth)

    MAPREDUCE-467. Provide ability to collect statistics about total tasks 
    and succeeded tasks in different time windows. (sharad)

    MAPREDUCE-740. Log a job-summary at the end of a job, while allowing it
    to be configured to use a custom appender if desired. (acmurthy)

    MAPREDUCE-814. Provide a way to configure completed job history files 
    to be on HDFS. (sharad)

    MAPREDUCE-800. MRUnit should support the new API. (Aaron Kimball via
    tomwhite)

    MAPREDUCE-798. MRUnit should be able to test a succession of MapReduce
    passes. (Aaron Kimball via tomwhite)

    MAPREDUCE-768. Provide an option to dump jobtracker configuration in JSON
    format to standard output. (V.V.Chaitanya Krishna via yhemanth)

    MAPREDUCE-824. Add support for a hierarchy of queues in the capacity 
    scheduler. (Rahul Kumar Singh via yhemanth)

    MAPREDUCE-751. Add Rumen, a tool for extracting statistics from job tracker
    logs and generating job traces for simulation and analysis. (Dick King via
    cdouglas)

    MAPREDUCE-830. Add support for splittable compression to TextInputFormats.
    (Abdul Qadeer via cdouglas)

    MAPREDUCE-861. Add support for hierarchical queues in the Map/Reduce
    framework. (Rahul Kumar Singh via yhemanth)

    MAPREDUCE-776. Add Gridmix, a benchmark processing Rumen traces to simulate
    a measured mix of jobs on a cluster. (cdouglas)

    MAPREDUCE-862. Enhance JobTracker UI to display hierarchical queues.
    (V.V.Chaitanya Krishna via yhemanth)

    MAPREDUCE-777. Brand new apis to track and query jobs as a
    replacement for JobClient. (Amareshwari Sriramadasu via acmurthy)

    MAPREDUCE-775. Add native and streaming support for Vertica as an input
    or output format taking advantage of parallel read and write properties of 
    the DBMS. (Omer Trajman via ddas)

    MAPREDUCE-679. XML-based metrics as JSP servlet for JobTracker.
    (Aaron Kimball via tomwhite)

    MAPREDUCE-980. Modify JobHistory to use Avro for serialization. (cutting)

    MAPREDUCE-728. Add Mumak, a Hadoop map/reduce simulator. (Arun C Murthy,
    Tamas Sarlos, Anirban Dasgupta, Guanying Wang, and Hong Tang via cdouglas)

    MAPREDUCE-1383. Automates fetching of delegation tokens in File*Formats
    Distributed Cache and Distcp. Also, provides a config 
    mapreduce.job.hdfs-servers that the jobs can populate with a comma
    separated list of namenodes. The job client automatically fetches
    delegation tokens from those namenodes. (Boris Shkolnik via ddas)    

    MAPREDUCE-698. Per-pool task limits for the fair scheduler.
    (Kevin Peterson via matei)

    MAPREDUCE-1026. Does mutual authentication of the shuffle
    transfers using a shared JobTracker generated key.
    (Boris Shkolnik via ddas)

    MAPREDUCE-744. Introduces the notion of a public distributed cache.
    (Devaraj Das)

    MAPREDUCE-1338. Introduces the notion of token cache using which
    tokens and secrets can be sent by the Job client to the JobTracker.
    (Boris Shkolnik via ddas)

    HDFS-503. This patch implements an optional layer over HDFS that 
    implements offline erasure-coding.  It can be used to reduce the 
    total storage requirements of HDFS.  (dhruba)

    MAPREDUCE-1432. Adds hooks in the jobtracker and tasktracker 
    for loading the tokens in the user's ugi. This is required
    for the copying of files from the hdfs. (ddas)

    MAPREDUCE-1335. Adds SASL Kerberos/Digest authentication in MapReduce.
    (Kan Zhang via ddas)

    MAPREDUCE-1464. Makes a compatible change in JobTokenIdentifier to
    account for HADOOP-6510. (Jitendra Nath Pandey via ddas)

    MAPREDUCE-1433. Add a delegation token for MapReduce. (omalley)

    MAPREDUCE-1307. Introduces the Job level ACLs feature. 
    (Vinod Kumar Vavilapalli via ddas)

    MAPREDUCE-1430. JobTracker automatically renews delegation tokens for jobs.
    (Boris Shkolnik via ddas)

    MAPREDUCE-1455. Introduces job-level authorization for mapreduce servlets.
    (Ravi Gummadi via vinodkv)

  IMPROVEMENTS

    MAPREDUCE-463. Makes job setup and cleanup tasks as optional.
    (Amareshwari Sriramadasu via sharad)

    MAPREDUCE-502. Allow jobtracker to be configured with zero completed jobs
    in memory. (Amar Kamat via sharad)

    MAPREDUCE-416. Moves the history file to a "done" folder whenever a job 
    completes. (Amar Kamat via ddas)

    MAPREDUCE-646. Increase srcfilelist replication number in dictcp job.
    (Ravi Gummadi via szetszwo)
   
    HADOOP-6106. Updated hadoop-core and test jars from hudson trunk 
    build #12. (Giridharan Kesavan)

    MAPREDUCE-642. A option to distcp that allows preserving the full
    source path of a file in the specified destination directory.
    (Rodrigo Schmidt via dhruba)

    MAPREDUCE-686. Move TestSpeculativeExecution.Fake* into a separate class
    so that it can be used by other tests. (Jothi Padmanabhan via sharad)

    MAPREDUCE-625. Modify TestTaskLimits to improve execution time.
    (Jothi Padmanabhan via sharad)

    MAPREDUCE-465. Deprecate o.a.h.mapred.lib.MultithreadedMapRunner and add
    test for o.a.h.mapreduce.lib.MultithreadedMapper.
    (Amareshwari Sriramadasu via sharad)

    MAPREDUCE-701. Improves the runtime of the TestRackAwareTaskPlacement
    by making it a unit test.  (Jothi Padmanabhan via ddas)

    MAPREDUCE-371. Change KeyFieldBasedComparator and KeyFieldBasedPartitioner
    to use new api. (Amareshwari Sriramadasu via sharad)

    MAPREDUCE-623. Resolve javac warnings in mapreduce. (Jothi Padmanabhan
    via sharad)

    MAPREDUCE-655. Change KeyValueLineRecordReader and KeyValueTextInputFormat
    to use new mapreduce api. (Amareshwari Sriramadasu via sharad)

    MAPREDUCE-632. Merge TestCustomOutputCommitter with 
    TestCommandLineJobSubmission. (Jothi Padmanabhan via sharad)

    MAPREDUCE-627. Improves execution time of TestTrackerBlacklistAcrossJobs.
    (Jothi Padmanabhan via ddas)

    MAPREDUCE-630. Improves execution time of TestKillCompletedJob.
    (Jothi Padmanabhan via ddas)

    MAPREDUCE-626. Improves the execution time of TestLostTracker.
    (Jothi Padmanabhan via ddas)

    MAPREDUCE-353. Makes the shuffle read and connection timeouts
    configurable. (Ravi Gummadi via ddas)

    MAPREDUCE-739. Allow relative paths to be created in archives. (Mahadev
    Konar via cdouglas)

    MAPREDUCE-772. Merge HADOOP-4010 changes to LineRecordReader into mapreduce
    package. (Abdul Qadeer via cdouglas)

    MAPREDUCE-785. Separate sub-test of TestReduceFetch to be included in
    MR-670. (Jothi Padmanabhan via cdouglas)

    MAPREDUCE-784. Modify TestUserDefinedCounters to use LocalJobRunner 
    instead of MiniMR. (Jothi Padmanabhan via sharad)

    HADOOP-6160. Fix releaseaudit target to run on specific directories. 
    (gkesavan)

    MAPREDUCE-782. Use PureJavaCrc32 in SpillRecord.  (Todd Lipcon via
    szetszwo)

    MAPREDUCE-369. Change org.apache.hadoop.mapred.lib.MultipleInputs to 
    use new api. (Amareshwari Sriramadasu via sharad)

    MAPREDUCE-373. Change org.apache.hadoop.mapred.lib.FieldSelectionMapReduce
    to use new api. (Amareshwari Sriramadasu via sharad)

    MAPREDUCE-628. Improves the execution time of TestJobInProgress.
    (Jothi Padmanabhan via ddas)

    MAPREDUCE-793. Creates a new test that consolidates a few tests to
    include in the commit-test list. (Jothi Padmanabhan via ddas)
    
    MAPREDUCE-797. Adds combiner support to MRUnit MapReduceDriver.
    (Aaron Kimball via johan)    

    MAPREDUCE-656. Change org.apache.hadoop.mapred.SequenceFile* classes
    to use new mapreduce api. (Amareshwari Sriramadasu via sharad)

    MAPREDUCE-670. Creates ant target for 10 mins patch test build.
    (Jothi Padmanabhan via gkesavan)

    MAPREDUCE-375. Change org.apache.hadoop.mapred.lib.NLineInputFormat 
    and org.apache.hadoop.mapred.MapFileOutputFormat to use new api.
    (Amareshwari Sriramadasu via ddas)

    MAPREDUCE-779. Added node health failure counts into 
    JobTrackerStatistics. (Sreekanth Ramakrishnan via yhemanth)

    MAPREDUCE-842. Setup secure permissions for localized job files,
    intermediate outputs and log files on tasktrackers.
    (Vinod Kumar Vavilapalli via yhemanth)
    
    MAPREDUCE-478. Allow map and reduce jvm parameters, environment variables
    and ulimit to be set separately.
    Configuration changes:
      add mapred.map.child.java.opts
      add mapred.reduce.child.java.opts
      add mapred.map.child.env
      add mapred.reduce.child.ulimit
      add mapred.map.child.env
      add mapred.reduce.child.ulimit
      deprecated mapred.child.java.opts
      deprecated mapred.child.env
      deprecated mapred.child.ulimit
    (acmurthy)

    MAPREDUCE-767. Remove the dependence on the CLI 2.0 snapshot.
    (Amar Kamat via omalley)

    MAPREDUCE-712. Minor efficiency tweaks to RandomTextWriter. (cdouglas)

    MAPREDUCE-870. Remove the job retire thread and the associated 
    config parameters. (sharad)

    MAPREDUCE-874. Rename the PiEstimator example to QuasiMonteCarlo.
    (szetszwo)

    MAPREDUCE-336. Allow logging level of map/reduce tasks to be configurable. 
    Configuration changes:
      add mapred.map.child.log.level 
      add mapred.reduce.child.log.level 
    (acmurthy)

    MAPREDUCE-355. Update mapred.join package to use the new API. (Amareshwari
    Sriramadasu via cdouglas)

    HADOOP-6184. Updated hadoop common and test jars to get the new API
    in Configuration for dumping in JSON format from Hudson trunk build #68.
    (yhemanth)

    MAPREDUCE-476. Extend DistributedCache to work locally (LocalJobRunner).
    (Philip Zeyliger via tomwhite)

    MAPREDUCE-825. JobClient completion poll interval of 5s causes slow tests
    in local mode. (Aaron Kimball via tomwhite)

    MAPREDUCE-910. Support counters in MRUnit. (Aaron Kimball via cdouglas)

    MAPREDUCE-788. Update gridmix2 to use the new API (Amareshwari Sriramadasu
    via cdouglas)

    MAPREDUCE-875. Make DBRecordReader execute queries lazily. (Aaron Kimball 
    via enis)

    MAPREDUCE-318. Modularizes the shuffle code. (Jothi Padmanabhan and 
    Arun Murthy via ddas)

    MAPREDUCE-936. Allow a load difference for fairshare scheduler.
    (Zheng Shao via dhruba)

    MAPREDUCE-370. Update MultipleOutputs to use the API, merge funcitonality
    of MultipleOutputFormat. (Amareshwari Sriramadasu via cdouglas)

    MAPREDUCE-898. Changes DistributedCache to use the new API.
    (Amareshwari Sriramadasu via ddas)

    MAPREDUCE-144. Includes dump of the process tree in task diagnostics when 
    a task is killed due to exceeding memory limits.
    (Vinod Kumar Vavilapalli via yhemanth)

    MAPREDUCE-945. Modifies MRBench and TestMapRed to use ToolRunner so that
    options such as queue name can be passed via command line.
    (Sreekanth Ramakrishnan via yhemanth)

    MAPREDUCE-963. Deprecate o.a.h.mapred.FileAlreadyExistsException and
    replace it with o.a.h.fs.FileAlreadyExistsException.  (Boris Shkolnik
    via szetszwo)

    MAPREDUCE-960. Remove an unnecessary intermediate copy and obsolete API
    from KeyValueLineRecordReader. (cdouglas)

    MAPREDUCE-930. Modify Rumen to resolve paths in the canonical way, rather
    than defaulting to the local filesystem. (cdouglas)

    MAPREDUCE-944. Extend the LoadManager API of the fair-share scheduler
    to support regulating tasks for a job based on resources currently in use
    by that job. (dhruba)

    MAPREDUCE-973. Move FailJob and SleepJob from examples to test. (cdouglas 
    via omalley)

    MAPREDUCE-966. Modify Rumen to clean up interfaces and simplify integration
    with other tools. (Hong Tang via cdouglas)

    MAPREDUCE-856. Setup secure permissions for distributed cache files.
    (Vinod Kumar Vavilapalli via yhemanth)

    MAPREDUCE-885. More efficient SQL queries for DBInputFormat. (Aaron Kimball 
    via enis)

    MAPREDUCE-284. Enables ipc.client.tcpnodelay in Tasktracker's Child.
    (Ravi Gummadi via sharad)

    MAPREDUCE-916. Split the documentation to match the project split.
    (Corinne Chandel via omalley)

    MAPREDUCE-649. Validate a copy by comparing the source and destination
    checksums in distcp. Also adds an intra-task retry mechanism for errors
    detected during the copy. (Ravi Gummadi via cdouglas)

    MAPREDUCE-654. Add a -dryrun option to distcp printing a summary of the
    file data to be copied, without actually performing the copy. (Ravi Gummadi
    via cdouglas)

    MAPREDUCE-664. Display the number of files deleted by distcp when the
    -delete option is specified. (Ravi Gummadi via cdouglas)

    MAPREDUCE-781. Let the name of distcp jobs be configurable. (Venkatesh S
    via cdouglas)

    MAPREDUCE-975. Add an API in job client to get the history file url for 
    a given job id. (sharad)

    MAPREDUCE-905. Add Eclipse launch tasks for MapReduce. (Philip Zeyliger
    via tomwhite)

    MAPREDUCE-277. Makes job history counters available on the job history
    viewers. (Jothi Padmanabhan via ddas)

    MAPREDUCE-893. Provides an ability to refresh queue configuration
    without restarting the JobTracker.
    (Vinod Kumar Vavilapalli and Rahul Kumar Singh via yhemanth)

    MAPREDUCE-1011. Add build.properties to svn and git ignore. (omalley)

    MAPREDUCE-954. Change Map-Reduce context objects to be interfaces.
    (acmurthy) 

    MAPREDUCE-639. Change Terasort example to reflect the 2009 updates. 
    (omalley)

    MAPREDUCE-1063. Document gridmix benchmark. (cdouglas)

    MAPREDUCE-931. Use built-in interpolation classes for making up task
    runtimes in Rumen. (Dick King via cdouglas)

    MAPREDUCE-1012. Mark Context interfaces as public evolving. (Tom White via
    cdouglas)

    MAPREDUCE-971. Document use of distcp when copying to s3, managing timeouts
    in particular. (Aaron Kimball via cdouglas)

    HDFS-663. DFSIO for append. (shv)

    HDFS-641. Move all of the components that depend on map/reduce to 
    map/reduce. (omalley)

    HADOOP-5107. Use Maven ant tasks to publish artifacts. (Giridharan Kesavan
    via omalley)

    MAPREDUCE-1229. Allow customization of job submission policy in Mumak.
    (Hong Tang via cdouglas)

    MAPREDUCE-1317. Reduce the memory footprint of Rumen objects by interning
    host Strings. (Hong Tang via cdouglas)

    MAPREDUCE-1097. Add support for Vertica 3.5 to its contrib module. (Omer
    Trajman via cdouglas)

    MAPREDUCE-1627. HadoopArchives should not uses a method in DistCp.
    (szetszwo)

    MAPREDUCE-1198. Alternatively schedule different types of tasks in
    fair share scheduler. (Scott Chen via matei)

    MAPREDUCE-707. Provide a jobconf property for explicitly assigning a job to 
    a pool in the Fair Scheduler. (Alan Heirich via matei)

    MAPREDUCE-947. Added commitJob and abortJob apis to OutputCommitter.
    Enhanced FileOutputCommitter to create a _SUCCESS file for successful
    jobs. (Amar Kamat & Jothi Padmanabhan via acmurthy) 

    MAPREDUCE-1103. Added more metrics to Jobtracker. (sharad) 

    MAPREDUCE-1048. Add occupied/reserved slot usage summary on jobtracker UI.
    (Amareshwari Sriramadasu and Hemanth Yamijala via sharad)

    MAPREDUCE-1090. Modified log statement in TaskMemoryManagerThread to
    include task attempt id. (yhemanth)

    MAPREDUCE-1189. Reduce ivy console output to ovservable level (cos)

    MAPREDUCE-1167. ProcfsBasedProcessTree collects rss memory information.
    (Scott Chen via dhruba)

    MAPREDUCE-1231. Added a new DistCp option, -skipcrccheck, so that the CRC
    check during setup can be skipped.  (Jothi Padmanabhan via szetszwo)

    MAPREDUCE-1190. Add package documentation for BBP example.
    (Tsz Wo (Nicholas) Sze via cdouglas)

    MAPREDUCE-1119. When tasks fail to report status, show tasks's stack dump
    before killing. (Aaron Kimball via tomwhite)

    MAPREDUCE-1185. Redirect running job url to history url if job is already 
    retired. (Amareshwari Sriramadasu and Sharad Agarwal via sharad)

    MAPREDUCE-1050. Introduce a mock object testing framework. (tomwhite)

    MAPREDUCE-1084. Implementing aspects development and fault injeciton
    framework for MapReduce. (Sreekanth Ramakrishnan via cos)

    MAPREDUCE-1209. Move common specific part of the test TestReflectionUtils
    out of mapred into common. (Todd Lipcon via tomwhite)

    MAPREDUCE-967. TaskTracker does not need to fully unjar job jars.
    (Todd Lipcon via tomwhite)

    MAPREDUCE-1083. Changes in MapReduce so that group information of users 
    can be refreshed in the JobTracker via command line. 
    (Boris Shkolnik via ddas)

    MAPREDUCE-181. Changes the job submission process to be secure.
    (Devaraj Das)

    MAPREDUCE-1250. Refactors the JobToken to use Common's Token interface.
    (Kan Zhang via ddas)

    MAPREDUCE-896. Enhance tasktracker to cleanup files that might have
    been created by user tasks with non-writable permissions.
    (Ravi Gummadi via yhemanth)

    MAPREDUCE-372. Change org.apache.hadoop.mapred.lib.ChainMapper/Reducer 
    to use new mapreduce api. (Amareshwari Sriramadasu via sharad)

    MAPREDUCE-1295. Add a tool in Rumen for folding and manipulating job
    traces. (Dick King via cdouglas)

    MAPREDUCE-1302. TrackerDistributedCacheManager deletes file
    asynchronously, thus reducing task initialization delays.
    (Zheng Shao via dhruba)

    MAPREDUCE-1218. TaskTrackers send cpu and memory usage of
    node to JobTracker. (Scott Chen via dhruba)

    MAPREDUCE-847. Fix Releaseaudit warning count to zero
    (Giridharan Kesavan)

    MAPREDUCE-1337. Use generics in StreamJob to improve readability of that
    class. (Kay Kay via cdouglas)

    MAPREDUCE-361. Port terasort example to the new mapreduce API. (Amareshwari
    Sriramadasu via cdouglas)

    MAPREDUCE-1367. LocalJobRunner should support parallel mapper execution.
    (Aaron Kimball via tomwhite)

    MAPREDUCE-64. Eliminate io.sort.record.percent from MapTask configuration.
    (cdouglas)

    MAPREDUCE-1440. Replace the long user name in MapReduce with the local
    name. (omalley)

    MAPREDUCE-1470. Move delegation tokens from HDFS to Common so that 
    MapReduce can use them too. (omalley)

    MAPREDUCE-1425. Reduce memory usage by archive. (mahadev via szetszwo)

    MAPREDUCE-1441. Trim whitespace from directory lists pulled from the
    configuration. (Todd Lipcon via cdouglas)

    MAPREDUCE-1309. Refactor Rumen trace generator to improve code structure
    and add extensible support for log formats. (Dick King via cdouglas)

    MAPREDUCE-1503. Delegation token renewing and cancelling should provide
    meaningful exceptions when there are failures instead of returning 
    false. (omalley)

    HADOOP-6579. Upgrade commons-codec library to 1.4. (omalley)

    MAPREDUCE-1423. Improve performance of CombineFileInputFormat when multiple
    pools are configured. (Dhruba Borthakur via zshao)

    MAPREDUCE-1454. Quote user supplied strings in Tracker servlets. (cdouglas)

    MAPREDUCE-1408. Add customizable job submission policies to Gridmix. (Rahul
    Singh via cdouglas)

    MAPREDUCE-1527. Better warning logged when mapred.queue.names is
    overshadowed by mapred-queues.xml. (Hong Tang via acmurthy)

    MAPREDUCE-1403. Save the size and number of distributed cache artifacts in
    the configuration. (Arun Murthy via cdouglas)

    MAPREDUCE-1482. Truncate state string and diagnostic information in
    TaskStatus. (Amar Kamat via szetszwo)

    MAPREDUCE-1593.  [Rumen] Improvements to random seed generation (tamas via
    mahadev)

    MAPREDUCE-1460. Oracle support in DataDrivenDBInputFormat.
    (Aaron Kimball via tomwhite)

    MAPREDUCE-1569. Pass configuration through mocked contexts in MRUnit.
    (Chris White via cdouglas)

    MAPREDUCE-1590. Move HarFileSystem from Hadoop Common to Mapreduce tools.
    (mahadev)

    MAPREDUCE-1629. Get rid of fakeBlockLocations() on HarFileSystem, since
    it's not used (mahadev)

    MAPREDUCE-1489. DataDrivenDBInputFormat should not query the database
    when generating only one split. (Aaron Kimball via tomwhite)

    MAPREDUCE-1514.  Add documentation on replication, permissions, new options,
    limitations and internals of har.  (mahadev via szetszwo)

    MAPREDUCE-1428.  Make block size and the size of archive created files
    configurable.  (mahadev via szetszwo)

    MAPREDUCE-1656. JobStory should provide queue info. (hong via mahadev)

    MAPREDUCE-1466. Record number of files processed in FileInputFormat in the
    Configuration for offline analysis. (Luke Lu and Arun Murthy via cdouglas)

    MAPREDUCE-1538. TrackerDistributedCacheManager manages the
    number of files. (Scott Chen via dhruba)

    MAPREDUCE-1673. Scripts to start and stop RaidNode.
    (Rodrigo Schmidt via dhruba)

    MAPREDUCE-1659. RaidNode writes temp files on configured tmp directory and
    add random numbers to their names to avoid conflicts
    (Rodrigo Schmidt via dhruba)

    MAPREDUCE-1221. Allow admins to control physical memory limits per-task
    and per-node. (Scott Chen via acmurthy) 

    MAPREDUCE-1065. Update mapred tutorial to use the new API. (Aaron Kimball
    via cdouglas)

    MAPREDUCE-1304. Add a task counter tracking time spent in GC. (Aaron
    Kimball via cdouglas)

    MAPREDUCE-1570. Add grouping comparators to MRUnit. (Chris White via
    cdouglas)

    MAPREDUCE-1650. Exclude Private elements from generated MapReduce
    Javadoc. (tomwhite)

    MAPREDUCE-1625. Improve grouping of packages in Javadoc. (tomwhite)

    MAPREDUCE-1417. Forrest documentation should be updated to reflect 
    the changes in MAPREDUCE-744. (Ravi Gummadi via vinodkv)

    MAPREDUCE-1568. TrackerDistributedCacheManager should clean up cache
    in a background thread. (Scott Chen via zshao)

    MAPREDUCE-1749. Move configuration strings out of JobContext so that it
    can be made public stable. (omalley)

    MAPREDUCE-1623. Apply audience and stability notations to Hadoop
    Map-Reduce. (tomwhite via acmurthy) 

    MAPREDUCE-1751. Change MapReduce to depend on Hadoop 'common' artifacts
    instead of 'core'. (tomwhite)

    MAPREDUCE-1535.  Replace usage of FileStatus#isDir().  (Eli Collins via
    tomwhite)

    MAPREDUCE-1832. Allow file sizes less than 1MB in DFSIO benchmark. (shv)

    MAPREDUCE-1404.  Move Cluster-Setup and Single-Node-Setup Docs from
    MapReduce to Common.  (tomwhite)

    MAPREDUCE-1697. Document the behavior of -file option and deprecate it
    in favour of -files option in streaming. (Amareshwari Sriramadasu
    via vinodkv)

    MAPREDUCE-1033. Resolve location of scripts and configuration files after
    project split. (tomwhite)

    MAPREDUCE-1018. Document changes to the memory management and scheduling
    model. (Hemanth Yamijala via vinodkv)

    MAPREDUCE-1896. [Herriot] New property for multi user list. (Vinay Thota
    via cos)

    MAPREDUCE-1812. New properties for suspend and resume process. (Vinay
    Thota via cos)

  OPTIMIZATIONS

    MAPREDUCE-270. Fix the tasktracker to optionally send an out-of-band
    heartbeat on task-completion for better job-latency. (acmurthy) 
    Configuration changes:
      add mapreduce.tasktracker.outofband.heartbeat 

    MAPREDUCE-1186. Modified code in distributed cache to set permissions
    only on required set of localized paths.
    (Amareshwari Sriramadasu via yhemanth)

    MAPREDUCE-1501. FileInputFormat supports multi-level, recursive 
    directory listing.  (Zheng Shao via dhruba)

    MAPREDUCE-1556. upgrade to Avro 1.3.0. (cutting via tomwhite)

    MAPREDUCE-1613. Install/deploy source jars to Maven repo 
    (Patrick Angeles via ddas)

    MAPREDUCE-1610. Forrest documentation should be updated to reflect
    the changes in MAPREDUCE-856. (Ravi Gummadi via vinodkv)

    MAPREDUCE-1853. Adds caching for TaskAttemptContext in MultipleOutputs.
    (Torsten Curdt via amareshwari)

  BUG FIXES

    MAPREDUCE-878. Rename fair scheduler design doc to 
    fair-scheduler-design-doc.tex and add Apache license header (matei)

    HADOOP-4687. MapReduce is split from Hadoop Core. It is a subproject under 
    Hadoop (Owen O'Malley)

    HADOOP-6096. Fix Eclipse project and classpath files following project
    split. (tomwhite)

    MAPREDUCE-419. Reconcile mapred.userlog.limit.kb defaults in configuration
    and code. (Philip Zeyliger via cdouglas)

    MAPREDUCE-2. Fixes a bug in KeyFieldBasedPartitioner in handling empty
    keys. (Amar Kamat via sharad)

    MAPREDUCE-130. Delete the jobconf copy from the log directory of the 
    JobTracker when the job is retired. (Amar Kamat via sharad)

    MAPREDUCE-657. Fix hardcoded filesystem problem in CompletedJobStatusStore.
    (Amar Kamat via sharad)

    MAPREDUCE-179. Update progress in new RecordReaders. (cdouglas)

    MAPREDUCE-658. Replace NPE in distcp with a meaningful error message when
    the source path does not exist. (Ravi Gummadi via cdouglas)

    MAPREDUCE-671. Update ignore list to include untracked, generated
    build artifacts and config files. (cdouglas)

    MAPREDUCE-433. Use more reliable counters in TestReduceFetch. (cdouglas)

    MAPREDUCE-124. Fix a bug in failure handling of abort task of 
    OutputCommiter. (Amareshwari Sriramadasu via sharad)

    MAPREDUCE-694. Fix to add jsp-api jars to capacity-scheduler classpath.
    (Giridharan Kesavan)
    
    MAPREDUCE-702. Fix eclipse-plugin jar target (Giridharan Kesavan) 

    MAPREDUCE-522. Replace TestQueueCapacities with simpler test case to
    test integration between capacity scheduler and MR framework.
    (Sreekanth Ramakrishnan via yhemanth)

    MAPREDUCE-683. Fixes an initialization problem in the JobHistory. 
    The initialization of JobHistoryFilesManager is now done in the 
    JobHistory.init call. (Amar Kamat via ddas)

    MAPREDUCE-708. Fixes a bug to allow updating the reason for
    blacklisting a node on the JobTracker UI.
    (Sreekanth Ramakrishnan via yhemanth)

    MAPREDUCE-709. Fixes message displayed for a blacklisted node where
    the reason for blacklisting is due to the health check script
    timing out. (Sreekanth Ramakrishnan via yhemanth)

    MAPREDUCE-676. Existing diagnostic rules fail for MAP ONLY jobs.
    (Suhas Gogate via tomwhite)

    MAPREDUCE-722. Fixes a bug with tasktracker reservations for
    high memory jobs in capacity scheduler.
    (Vinod Kumar Vavilapalli via yhemanth)

    HADOOP-6090. Updates gridmix script to use new mapreduce api output 
    format. (Amareshwari Sriramadasu via sharad)

    MAPREDUCE-732. Removed spurious log statements in the node
    blacklisting logic. (Sreekanth Ramakrishnan via yhemanth)

    MAPREDUCE-734. Fix a ConcurrentModificationException in unreserving
    unused reservations for a job when it completes.
    (Arun Murthy and Sreekanth Ramakrishnan via yhemanth)

    MAPREDUCE-733. Fix a RuntimeException while unreserving trackers
    that are blacklisted for a job.
    (Arun Murthy and Sreekanth Ramakrishnan via yhemanth)

    MAPREDUCE-677. Fix timeout in TestNodeRefresh. (Amar Kamat via 
    sharad)

    MAPREDUCE-153. Fix timeout in TestJobInProgressListener. (Amar 
    Kamat via sharad)

    MAPREDUCE-742. Fix output messages and java comments in the Pi related
    examples.  (szetszwo)

    MAPREDUCE-565. Fix partitioner to work with new API. (Owen O'Malley via
    cdouglas)
    
    MAPREDUCE-680. Fix so MRUnit can handle reuse of Writable objects.
    (Aaron Kimball via johan)

    MAPREDUCE-18. Puts some checks for cross checking whether a reduce
    task gets the correct shuffle data. (Ravi Gummadi via ddas)

    MAPREDUCE-771. Fix scheduling of setup and cleanup tasks to use
    free slots instead of tasks for scheduling. (yhemanth)

    MAPREDUCE-717. Fixes some corner case issues in speculative 
    execution heuristics. (Devaraj Das)

    MAPREDUCE-716. Make DBInputFormat work with Oracle. (Aaron Kimball
    via tomwhite)

    MAPREDUCE-735. Fixes a problem in the KeyFieldHelper to do with 
    the end index for some inputs (Amar Kamat via ddas)

    MAPREDUCE-682. Removes reservations on tasktrackers which are
    blacklisted. (Sreekanth Ramakrishnan via yhemanth)

    MAPREDUCE-743. Fixes a problem to do with progress reporting
    in the map phase. (Ravi Gummadi via ddas)

    MAPREDUCE-765. Eliminate the deprecated warnings introduced by H-5438.
    (He Yongqiang via szetszwo)

    MAPREDUCE-383. Fix a bug in Pipes combiner due to bytes count not 
    getting reset after the spill. (Christian Kunz via sharad)

    MAPREDUCE-809. Fix job-summary logs to correctly record status of FAILED
    and KILLED jobs.  (acmurthy)

    MAPREDUCE-792. Fix unchecked warnings in DBInputFormat.  (Aaron Kimball
    via szetszwo)

    MAPREDUCE-760. Fix a timing issue in TestNodeRefresh. (Amar Kamat via 
    sharad)

    MAPREDUCE-40. Keep memory management backwards compatible for job
    configuration parameters and limits. (Rahul Kumar Singh via yhemanth)

    MAPREDUCE-587. Fixes a OOM issue in TestStreamingExitStatus.
    (Amar Kamat via ddas) 

    MAPREDUCE-408. Fixes an assertion problem in TestKillSubProcesses
    (Ravi Gummadi via ddas)
     
    MAPREDUCE-659. Fix gridmix2 compilation. (Giridharan Kesavan)

    MAPREDUCE-796. Fixes a ClassCastException in an exception log in
    MultiThreadedMapRunner. (Amar Kamat via ddas)

    MAPREDUCE-808. Fixes a serialization problem in TypedBytes.
    (Klaas Bosteels via ddas)

    MAPREDUCE-845. Fix a findbugs heap size problem in build.xml and add
    a new property findbugs.heap.size.  (Lee Tucker via szetszwo)

    MAPREDUCE-838. Fixes a problem in the way commit of task outputs
    happens. The bug was that even if commit failed, the task would
    be declared as successful. (Amareshwari Sriramadasu via ddas)

    MAPREDUCE-813. Updates Streaming and M/R tutorial documents.
    (Corinne Chandel via ddas)

    MAPREDUCE-805. Fixes some deadlocks in the JobTracker due to the fact
    the JobTracker lock hierarchy wasn't maintained in some JobInProgress
    method calls. (Amar Kamat via ddas)
    
    MAPREDUCE-799. Fixes so all of the MRUnit self-tests run.
    (Aaron Kimball via johan)    

    MAPREDUCE-848. Fixes a problem to do with TestCapacityScheduler
    failing (Amar Kamat via ddas)

    MAPREDUCE-840. DBInputFormat leaves open transaction.
    (Aaron Kimball via tomwhite)

    MAPREDUCE-859. Adds Avro and its dependencies required by Hadoop 
    common. (Ravi Gummadi via sharad)
    
    MAPREDUCE-867. Fix ivy conf to look for avro jar from maven repo.	
    (Giridharan Kesavan)

    MAPREDUCE-877. Added avro as a dependency to contrib ivy settings.
    (Tsz Wo (Nicholas) Sze via yhemanth)

    MAPREDUCE-852. In build.xml, remove the Main-Class, which is incorrectly
    set in tools, and rename the target "tools-jar" to "tools".  (szetszwo)

    MAPREDUCE-773. Sends progress reports for compressed gzip inputs in maps.
    Fixes a native direct buffer leak in LineRecordReader classes.
    (Hong Tang and ddas)

    MAPREDUCE-832. Reduce number of warning messages printed when
    deprecated memory variables are used. (Rahul Kumar Singh via yhemanth)

    MAPREDUCE-745. Fixes a testcase problem to do with generation of JobTracker
    IDs. (Amar Kamat via ddas)

    MAPREDUCE-834. Enables memory management on tasktrackers when old
    memory management parameters are used in configuration.
    (Sreekanth Ramakrishnan via yhemanth)

    MAPREDUCE-818. Fixes Counters#getGroup API. (Amareshwari Sriramadasu 
    via sharad)

    MAPREDUCE-807. Handles the AccessControlException during the deletion of
    mapred.system.dir in the JobTracker. The JobTracker will bail out if it
    encounters such an exception. (Amar Kamat via ddas)

    MAPREDUCE-430. Fix a bug related to task getting stuck in case of 
    OOM error. (Amar Kamat via ddas)

    MAPREDUCE-871. Fix ownership of Job/Task local files to have correct 
    group ownership according to the egid of the tasktracker.
    (Vinod Kumar Vavilapalli via yhemanth) 

    MAPREDUCE-911. Fix a bug in TestTaskFail related to speculative 
    execution. (Amareshwari Sriramadasu via sharad)

    MAPREDUCE-687. Fix an assertion in TestMiniMRMapRedDebugScript.
    (Amareshwari Sriramadasu via sharad)

    MAPREDUCE-924. Fixes the TestPipes testcase to use Tool.
    (Amareshwari Sriramadasu via sharad)

    MAPREDUCE-903. Add Avro jar to eclipse classpath.
    (Philip Zeyliger via tomwhite)

    MAPREDUCE-943. Removes a testcase in TestNodeRefresh that doesn't make 
    sense in the new Job recovery model. (Amar Kamat via ddas)

    MAPREDUCE-764. TypedBytesInput's readRaw() does not preserve custom type
    codes. (Klaas Bosteels via tomwhite)

    HADOOP-6243. Fixes a NullPointerException in handling deprecated keys.
    (Sreekanth Ramakrishnan via yhemanth)

    MAPREDUCE-968. NPE in distcp encountered when placing _logs directory on
    S3FileSystem. (Aaron Kimball via tomwhite)
 
    MAPREDUCE-826. harchive doesn't use ToolRunner / harchive returns 0 even
    if the job fails with exception (koji Noguchi via mahadev)

    MAPREDUCE-839. unit test TestMiniMRChildTask fails on mac os-x (hong tang
    via mahadev)

    MAPREDUCE-112. Add counters for reduce input, output records to the new API.
    (Jothi Padmanabhan via cdouglas)

    MAPREDUCE-648. Fix two distcp bugs: (1) it should not launch a job if all
    src paths are directories, and (2) it does not skip copying when updating
    a single file.  (Ravi Gummadi via szetszwo)

    MAPREDUCE-946. Fix a regression in LineRecordReader where the
    maxBytesToConsume parameter is not set correctly. (cdouglas)

    MAPREDUCE-977. Missing jackson jars from Eclipse template. (tomwhite)

    MAPREDUCE-988. Fix a packaging issue in the contrib modules. (Hong Tang via
    cdouglas)

    MAPREDUCE-971. distcp does not always remove distcp.tmp.dir. (Aaron Kimball
    via tomwhite)

    MAPREDUCE-995. Fix a bug in JobHistory where tasks completing after the job
    is closed cause a NPE. (Jothi Padmanabhan via cdouglas)

    MAPREDUCE-953. Fix QueueManager to dump queue configuration in JSON format.
    (V.V. Chaitanya Krishna via yhemanth)

    MAPREDUCE-645. Prevent distcp from running a job when the destination is a
    file, but the source is not. (Ravi Gummadi via cdouglas)

    MAPREDUCE-1002. Flushed writer in JobQueueClient so queue information is
    printed correctly. (V.V. Chaitanya Krishna via yhemanth)

    MAPREDUCE-1003. Fix compilation problem in eclipse plugin when
    eclipse.home is set. (Ravi Gummadi via yhemanth)

    MAPREDUCE-941. Vaidya script fails on Solaris. (Chad Metcalf
    via tomwhite)

    MAPREDUCE-912. Add and standardize Apache license headers. (Chad Metcalf
    via cdouglas)

    MAPREDUCE-1022. Fix compilation of vertica testcases. (Vinod Kumar 
    Vavilapalli via acmurthy)

    MAPREDUCE-1000. Handle corrupt history files in JobHistory.initDone().
    (Jothi Padmanabhan via sharad)

    MAPREDUCE-1028. Fixed number of slots occupied by cleanup tasks to one
    irrespective of slot size for the job.
    (Ravi Gummadi via yhemanth)

    MAPREDUCE-964. Fixed start and finish times of TaskStatus to be
    consistent, thereby fixing inconsistencies in metering tasks.
    (Sreekanth Ramakrishnan via yhemanth)

    MAPREDUCE-1076. Deprecate ClusterStatus and add javadoc in ClusterMetrics.
    (Amareshwari Sriramadasu via sharad)

    MAPREDUCE-979. Fixed JobConf APIs related to memory parameters to return
    values of new configuration variables when deprecated variables are
    disabled. (Sreekanth Ramakrishnan via yhemanth)
   
    MAPREDUCE-1030. Modified scheduling algorithm to return a map and reduce
    task per heartbeat in the capacity scheduler.
    (Rahul Kumar Singh via yhemanth)

    MAPREDUCE-1071. Use DataInputStream rather than FSDataInputStream in the
    JobHistory EventReader. (Hong Tang via cdouglas)

    MAPREDUCE-986. Fix Rumen to work with truncated task lines. (Dick King via
    cdouglas)

    MAPREDUCE-1029. Fix failing TestCopyFiles by restoring the unzipping of
    HDFS webapps from the hdfs jar. (Aaron Kimball and Jothi Padmanabhan via
    cdouglas)

    MAPREDUCE-769. Make findbugs and javac warnings to zero.
    (Amareshwari Sriramadasu via sharad)

    MAPREDUCE-1104. Initialize RecoveryManager in JobTracker cstr called by
    Mumak. (Hong Tang via cdouglas)

    MAPREDUCE-1061. Add unit test validating byte specifications for gridmix
    jobs. (cdouglas)

    MAPREDUCE-1077. Fix Rumen so that truncated tasks do not mark the job as
    successful. (Dick King via cdouglas)

    MAPREDUCE-1041. Make TaskInProgress::taskStatuses map package-private.
    (Jothi Padmanabhan via cdouglas)

    MAPREDUCE-1070. Prevent a deadlock in the fair scheduler servlet.
    (Todd Lipcon via cdouglas)

    MAPREDUCE-1086. Setup Hadoop logging environment for tasks to point to
    task related parameters. (Ravi Gummadi via yhemanth)

    MAPREDUCE-1105. Remove max limit configuration in capacity scheduler in
    favor of max capacity percentage thus allowing the limit to go over
    queue capacity. (Rahul Kumar Singh via yhemanth)

    MAPREDUCE-1016.  Make the job history log format JSON.  (cutting)

    MAPREDUCE-1038. Weave Mumak aspects only if related files have changed.
    (Aaron Kimball via cdouglas)

    MAPREDUCE-1163. Remove unused, hard-coded paths from libhdfs. (Allen
    Wittenauer via cdouglas)

    MAPREDUCE-962. Fix a NullPointerException while killing task process 
    trees. (Ravi Gummadi via yhemanth)

    MAPREDUCE-1177. Correct setup/cleanup inversion in
    JobTracker::getTaskReports. (Vinod Kumar Vavilapalli via cdouglas)

    MAPREDUCE-1178. Fix ClassCastException in MultipleInputs by adding 
    a DelegatingRecordReader. (Amareshwari Sriramadasu and Jay Booth 
    via sharad)

    MAPREDUCE-1068. Fix streaming job to show proper message if file is 
    is not present. (Amareshwari Sriramadasu via sharad)

    MAPREDUCE-1147. Add map output counters to new API. (Amar Kamat via
    cdouglas)

    MAPREDUCE-915. The debug scripts are run as the job user. (ddas)

    MAPREDUCE-1007. Fix NPE in CapacityTaskScheduler.getJobs(). 
    (V.V.Chaitanya Krishna via sharad)

    MAPREDUCE-28. Refactor TestQueueManager and fix default ACLs.
    (V.V.Chaitanya Krishna and Rahul K Singh via sharad)

    MAPREDUCE-1182. Fix overflow in reduce causing allocations to exceed the
    configured threshold. (cdouglas)

    MAPREDUCE-1239. Fix contrib components build dependencies. 
    (Giridharan Kesavan and omalley) 

    MAPREDUCE-787. Fix JobSubmitter to honor user given symlink path.
    (Amareshwari Sriramadasu via sharad)

    MAPREDUCE-1249. Update config default value for socket read timeout to
    match code default. (Amareshwari Sriramadasu via cdouglas)

    MAPREDUCE-1161. Remove ineffective synchronization in NotificationTestCase.
    (Owen O'Malley via cdouglas)

    MAPREDUCE-1244. Fix eclipse-plugin's build dependencies. (gkesavan)

    MAPREDUCE-1075. Fix JobTracker to not throw an NPE for a non-existent
    queue. (V.V.Chaitanya Krishna via yhemanth)

    MAPREDUCE-754. Fix NPE in expiry thread when a TT is lost. (Amar Kamat 
    via sharad)

    MAPREDUCE-1074. Document Reducer mark/reset functionality. (Jothi
    Padmanabhan via cdouglas)

    MAPREDUCE-1267. Fix typo in mapred-default.xml. (Todd Lipcon via cdouglas)

    MAPREDUCE-952. Remove inadvertently reintroduced Task.Counter enum. (Jothi
    Padmanabhan via cdouglas)

    MAPREDUCE-1230. Fix handling of null records in VerticaInputFormat. (Omer
    Trajman via cdouglas)

    MAPREDUCE-1171. Allow shuffle retries and read-error reporting to be
    configurable. (Amareshwari Sriramadasu via acmurthy)

    MAPREDUCE-879. Fix broken unit test TestTaskTrackerLocalization on MacOS.
    (Sreekanth Ramakrishnan via yhemanth)

    MAPREDUCE-1124. Fix imprecise byte counts in Gridmix. (cdouglas)

    MAPREDUCE-1222. Add an option to exclude numeric IP addresses in topologies
    processed by Mumak. (Hong Tang via cdouglas)

    MAPREDUCE-1284. Fix fts_open() call in task-controller that was failing
    LinuxTaskController unit tests. (Ravi Gummadi via yhemanth)

    MAPREDUCE-1143. Fix running task counters to be updated correctly
    when speculative attempts are running for a TIP.
    (Rahul Kumar Singh via yhemanth)

    MAPREDUCE-1241. Use a default queue configuration in JobTracker when
    mapred-queues.xml is unavailable. (Todd Lipcon via cdouglas)

    MAPREDUCE-1301. Fix set up of permission checking script used in 
    localization tests. (Amareshwari Sriramadasu via yhemanth)

    MAPREDUCE-1286. Remove quoting from client opts in TaskRunner. (Yuri
    Pradkin via cdouglas)

    MAPREDUCE-1059. Use distcp.bytes.per.map when adding sync markers in
    distcp. (Aaron Kimball via cdouglas)

    MAPREDUCE-1009. Update forrest documentation describing hierarchical
    queues. (Vinod Kumar Vavilapalli via yhemanth)

    MAPREDUCE-1342. Fixed deadlock in global blacklisting of tasktrackers.
    (Amareshwari Sriramadasu via acmurthy)

    MAPREDUCE-1316. Fixes a memory leak of TaskInProgress instances in
    the jobtracker. (Amar Kamat via yhemanth)

    MAPREDUCE-1359. TypedBytes TestIO doesn't mkdir its test dir first.
    (Anatoli Fomenko via cos)

    MAPREDUCE-1314. Correct errant mapreduce.x.mapreduce.x replacements from
    bulk change. (Amareshwari Sriramadasu via cdouglas)

    MAPREDUCE-1365. Restore accidentally renamed test in
    TestTaskTrackerBloacklisting. (Amareshwari Sriramadasu via cdouglas)

    MAPREDUCE-1406. Fix spelling of JobContext.MAP_COMBINE_MIN_SPILLS.
    (cdouglas)

    MAPREDUCE-1369. JUnit tests should never depend on anything in conf
    (Anatoli Fomenko via cos)

    MAPREDUCE-1412. Fix timer granularity issue causing failures in
    TestTaskTrackerBlacklisting. (cdouglas)

    MAPREDUCE-1448. Respect --config option in Mumak script. (Hong Tang via
    cdouglas)

    MAPREDUCE-1251. c++ utils doesn't compile. (Eli Collins via tomwhite)

    MAPREDUCE-1522. FileInputFormat may use the default FileSystem for the
    input path. (Tsz Wo (Nicholas), SZE via cdouglas)

    MAPREDUCE-1407. Update javadoc in mapreduce.{Mapper,Reducer} to match
    actual usage. (Benoit Sigoure via cdouglas)

    MAPREDUCE-1258. Fix fair scheduler event log not logging job info.
    (matei)

    MAPREDUCE-1089. Fix NPE in fair scheduler preemption when tasks are
    scheduled but not running. (Todd Lipcon via matei)

    MAPREDUCE-1014. Fix the libraries for common and hdfs. (omalley)

    MAPREDUCE-1111. JT Jetty UI not working if we run mumak.sh 
    off packaged distribution directory. (hong tang via mahadev)

    MAPREDUCE-1133. Eclipse .classpath template has outdated jar files and is
    missing some new ones. (cos)

    MAPREDUCE-1098. Fixed the distributed-cache to not do i/o while holding a
    global lock. (Amareshwari Sriramadasu via acmurthy)

    MAPREDUCE-1158. Fix JT running maps and running reduces metrics.
    (sharad)

    MAPREDUCE-1160. Reduce verbosity of log lines in some Map/Reduce classes
    to avoid filling up jobtracker logs on a busy cluster.
    (Ravi Gummadi and Hong Tang via yhemanth)

    MAPREDUCE-1153. Fix tasktracker metrics when trackers are decommissioned.
    (sharad)

    MAPREDUCE-1128. Fix MRUnit to prohibit iterating over values twice. (Aaron
    Kimball via cdouglas)

    MAPREDUCE-665. Move libhdfs to HDFS subproject. (Eli Collins via dhruba)

    MAPREDUCE-1196. Fix FileOutputCommitter to use the deprecated cleanupJob
    api correctly. (acmurthy)
   
    MAPREDUCE-1244. Fix eclipse-plugin's build dependencies. (gkesavan)

    MAPREDUCE-1140. Fix DistributedCache to not decrement reference counts for
    unreferenced files in error conditions.
    (Amareshwari Sriramadasu via yhemanth)

    MAPREDUCE-1245. Fix TestFairScheduler failures by instantiating lightweight
    Jobtracker. (sharad)

    MAPREDUCE-1260. Update Eclipse configuration to match changes to Ivy
    configuration. (Edwin Chan via cos)

    MAPREDUCE-1152. Distinguish between failed and killed tasks in
    JobTrackerInstrumentation. (Sharad Agarwal via cdouglas)

    MAPREDUCE-1285. In DistCp.deleteNonexisting(..), get class from the
    parameter instead of using FileStatus.class.  (Peter Romianowski via
    szetszwo)

    MAPREDUCE-1294. Build fails to pull latest hadoop-core-* artifacts (cos)

    MAPREDUCE-1213. TaskTrackers restart is faster because it deletes
    distributed cache directory asynchronously. (Zheng Shao via dhruba)

    MAPREDUCE-1265. The task attempt error log prints the name of the 
    tasktracker machine. (Scott Chen via dhruba)

    MAPREDUCE-1201. ProcfsBasedProcessTree collects CPU usage information.
    (Scott Chen via dhruba)

    MAPREDUCE-1326. fi tests don't use fi-site.xml (cos)

    MAPREDUCE-1165. Replace non-portable function name with C99 equivalent.
    (Allen Wittenauer via cdouglas)

    MAPREDUCE-1331. Fixes a typo in a testcase (Devaraj Das)

    MAPREDUCE-1293. AutoInputFormat doesn't work with non-default FileSystems.
    (Andrew Hitchcock via tomwhite)

    MAPREDUCE-1131. Using profilers other than hprof can cause JobClient to
    report job failure. (Aaron Kimball via tomwhite)

    MAPREDUCE-1155. Streaming tests swallow exceptions.
    (Todd Lipcon via tomwhite)

    MAPREDUCE-1212. Mapreduce contrib project ivy dependencies are not included
    in binary target. (Aaron Kimball via tomwhite)

    MAPREDUCE-1388. Move the HDFS RAID package from HDFS to MAPREDUCE.
    (Eli Collins via dhruba)

    MAPREDUCE-1322. Defines default value for staging directory to be user
    based fixing a failing streaming test.
    (Devaraj Das and Amareshwari Sriramadasu via yhemanth)

    MAPREDUCE-899. Modified LinuxTaskController to check that task-controller
    has right permissions and ownership before performing any actions.
    (Amareshwari Sriramadasu via yhemanth)

    MAPREDUCE-1443. DBInputFormat can leak connections.
    (Aaron Kimball via tomwhite)

    MAPREDUCE-1457. Fixes JobTracker to get the FileSystem object within 
    getStagingAreaDir within a privileged block. Fixes Child.java to use the
    appropriate UGIs while getting the TaskUmbilicalProtocol proxy and 
    while executing the task. (Jakob Homan via ddas)

    MAPREDUCE-1399. The archive command shows a null error message (nicholas
    via mahadev)

    MAPREDUCE-1305. Improve efficiency of distcp -delete. (Peter Romianowski
    via cdouglas)

    MAPREDUCE-1474. Update forrest documentation for Hadoop Archives. (Mahadev
    Konar via cdouglas)

    MAPREDUCE-1400. Use tr rather than sed to effect literal substitution in
    the build script. (Allen Wittenauer via cdouglas)

    MAPREDUCE-1358. Avoid false positives in OutputLogFilter. (Todd Lipcon via
    cdouglas)

    MAPREDUCE-1490. Fix a NullPointerException that could occur during 
    instantiation and initialization of the DistributedRaidFileSystem. 
    (Rodrigo Schmidt via dhruba)

    MAPREDUCE-1476. Fix the M/R framework to not call commit for special
    tasks like job setup/cleanup and task cleanup.
    (Amareshwari Sriramadasu via yhemanth)

    MAPREDUCE-1398. Fix TaskLauncher to stop waiting for slots on a TIP that
    is killed / failed.
    (Amareshwari Sriramadasu via yhemanth)

    MAPREDUCE-1491. The parity files created by the RAID are combined
    using Hadoop Archive Files (HAR).  (Rodrigo Schmidt via dhruba)

    MAPREDUCE-1378. URL encode link in jobhistory.jsp to avoid errors caused by
    unescaped characters. (E. Sammer via cdouglas)

    MAPREDUCE-1519. RaidNode fails to create new parity file 
    if an older version already exists. (Rodrigo Schmidt via dhruba)

    MAPREDUCE-1537. Fixes a compilation problem in a testcase after commit
    HDFS-984. (Jitendra Nath Pandey via ddas)

    MAPREDUCE-1537. The patch makes the job client call the getDelegationToken
    only when security is enabled. (Jitendra Nath Pandey via ddas)

    MAPREDUCE-1510. RAID should regenerate parity files if they get deleted.
    (Rodrigo Schmidt via dhruba)

    MAPREDUCE-1421. Fix the LinuxTaskController tests failing on trunk after
    the commit of MAPREDUCE-1385. (Amareshwari Sriramadasu via vinodkv)

    MAPREDUCE-1520. Fix TestMiniMRLocalFS failure caused by regression in
    getting user working dir. (Amareshwari Sriramadasu via cdouglas)

    MAPREDUCE-1512. RAID uses HarFileSystem directly instead of
    FileSystem.get (Rodrigo Schmidt via dhruba)

    MAPREDUCE-1435. Fix symlink handling in task work directory when
    cleaning up, essentially to avoid following links.
    (Ravi Gummadi via yhemanth)

    MAPREDUCE-1518. RaidNode does not run the deletion check on the
    directory that stores the parity files.  (Rodrigo Schmidt via dhruba)

    MAPREDUCE-1573. TestStreamingAsDifferentUser fails if run as tt_user.
    (Ravi Gummadi via vinodkv)

    MAPREDUCE-927. Cleanup of task-logs should happen in TaskTracker instead
    of the Child. (Amareshwari Sriramadasu via vinodkv)

    MAPREDUCE-1578. Decouple HadoopArchives vesrion from HarFileSystem version.
    (Rodrigo Schmidt via szetszwo)

    MAPREDUCE-1422. Fix cleanup of localized job directory to work if files
    with non-deletable permissions are created within it.
    (Amar Kamat via yhemanth)

    MAPREDUCE-1306. Randomize the arrival of heartbeat responses in Mumak.
    (Tamas Sarlos via cdouglas)

    MAPREDUCE-1579. archive: check and possibly replace the space charater
    in source paths.  (szetszwo)

    MAPREDUCE-1536. DataDrivenDBInputFormat does not split date columns correctly.
    (Aaron Kimball via enis)

    MAPREDUCE-890. After HADOOP-4491, the user who started mapred system is 
    not able to run job. (Ravi Gummadi via vinodkv)

    MAPREDUCE-1615. Fix compilation of TestSubmitJob. (cdouglas)

    MAPREDUCE-1508. Protect against NPE in TestMultipleLevelCaching. (Aaron
    Kimball via cdouglas)

    MAPREDUCE-1497. Suppress spurious findbugs warning about IndexCache
    synchronization. (Amareshwari Sriramadasu via cdouglas)

    MAPREDUCE-1420. Fix TestTTResourceReporting failure. (Scott Chen via
    cdouglas)

    MAPREDUCE-1480. Correctly initialize child RecordReaders in
    CombineFileInputFormat. (Aaron Kimball via cdouglas)

    MAPREDUCE-1348. Fix block forensics packaging. (Tom White via cdouglas)

    MAPREDUCE-1628. HarFileSystem shows incorrect replication numbers and
    permissions.  (szetszwo via mahadev)

    MAPREDUCE-1602. Fix the error message for the case that src does not
    exist.  (szetszwo)

    MAPREDUCE-1585. Create Hadoop Archives version 2 with filenames
    URL-encoded (rodrigo via mahadev)

    MAPREDUCE-1523. Sometimes rumen trace generator fails to extract the job
    finish time. (dick king via mahadev)

    MAPREDUCE-1635. ResourceEstimator does not work after MAPREDUCE-842.
    (Amareshwari Sriramadasu via vinodkv)

    MAPREDUCE-889. binary communication formats added to Streaming by
    HADOOP-1722 should be documented. (Klaas Bosteels via tomwhite)

    MAPREDUCE-1031. ant tar target doens't seem to compile tests in contrib
    projects. (Aaron Kimball via tomwhite)

    MAPREDUCE-1692. Removed unused testcase TestStreamedMerge.
    (Sreekanth Ramakrishnan and Amareshwari Sriramadasu via yhemanth)

    MAPREDUCE-1062. Fix ReliabilityTest to work with retired jobs. (Sreekanth
    Ramakrishnan via cdouglas)

    MAPREDUCE-1409. IOExceptions thrown from FIleOutputCommitter::abortTask
    should cause the task to fail. (Amareshwari Sriramadasu via cdouglas)

    MAPREDUCE-1695. Include capacity scheduler in findbugs and javadoc-dev
    targets and also fix existing warnings. (Hong Tang via yhemanth)

    MAPREDUCE-1494. Ensure TestJobDirCleanup verifies the correct paths.
    (Amareshwari Sriramadasu via cdouglas)

    MAPREDUCE-1622. Include missing slf4j dependencies. (cdouglas)

    MAPREDUCE-1515. Accept java5.home from build.properties, not only from the
    command line when building forrest docs. (Al Thompson via cdouglas)

    MAPREDUCE-1618. Add missing javadoc to JobStatus::*JobAcls. (Amareshwari
    Sriramadasu via cdouglas)

    MAPREDUCE-1219. Remove job level metrics from jobtracker metrics to ease 
    undue load on jobtracker. (Sreekanth Ramakrishnan via sharad)

    MAPREDUCE-1604. Add Forrest documentation for Job ACLs.
    (Amareshwari Sriramadasu via yhemanth)

    MAPREDUCE-1705. Archiving and Purging of HDFS parity files should 
    handle globbed policies accurately. (Rodrigo Schmidt via dhruba)

    MAPREDUCE-1612. job conf file is not accessible from job history web page.
    (Ravi Gummadi and Sreekanth Ramakrishnan via vinodkv)

    MAPREDUCE-1397. NullPointerException observed during task failures.
    (Amareshwari Sriramadasu via vinodkv)

    MAPREDUCE-1728. Oracle timezone strings do not match Java.
    (Aaron Kimball via tomwhite)

    MAPREDUCE-1609. TaskTracker.localizeJob should not set permissions on 
    job log directory recursively. (Amareshwari Sriramadasu via vinodkv)

    MAPREDUCE-1657. After task logs directory is deleted, tasklog servlet 
    displays wrong error message about job ACLs. (Ravi Gummadi via vinodkv)

    MAPREDUCE-1727. TestJobACLs fails after HADOOP-6686. (Ravi Gummadi via vinodkv)

    MAPREDUCE-1611. Refresh nodes and refresh queues doesnt work with service
    authorization enabled. (Amar Kamat via vinodkv)

    MAPREDUCE-1276. Correct flaws in the shuffle related to connection setup
    and failure attribution. (Amareshwari Sriramadasu via cdouglas)

    MAPREDUCE-1372. ConcurrentModificationException in JobInProgress.
    (Dick King and Amareshwari Sriramadasu via tomwhite)

    MAPREDUCE-118. Fix Job.getJobID(). (Amareshwari Sriramadasu via sharad)

    MAPREDUCE-913. TaskRunner crashes with NPE resulting in held up slots,
    UNINITIALIZED tasks and hung TaskTracker. (Amareshwari Sriramadasu and
    Sreekanth Ramakrishnan via vinodkv)

    MAPREDUCE-1725.  Fix MapReduce API incompatibilities between 0.20 and 0.21.
    (tomwhite)

    MAPREDUCE-1606. TestJobACLs may timeout as there are no slots for launching
    JOB_CLEANUP task. (Ravi Gummadi via vinodkv)

    MAPREDUCE-1765. Correct streaming documentation for StreamXmlRecordReader.
    (Corinne Chandel via amareshwari)

    MAPREDUCE-1880. Fix BigDecimal.divide(..) in the pi example.  (szetszwo)

    MAPREDUCE-1885. Revert FileSystem create method that takes CreateFlags
    (MapReduce part of HADOOP-6826). (Ravi Gummadi via tomwhite)

    MAPREDUCE-1870. Harmonize MapReduce JAR library versions with Common and
    HDFS. (tomwhite)

    MAPREDUCE-1791. Remote cluster control functionality needs JavaDocs
    improvement (Konstantin Boudnik)

    MAPREDUCE-1942. 'compile-fault-inject' should never be called directly.
    (Konstantin Boudnik)

    MAPREDUCE-1876. Fixes TaskAttemptStartedEvent to correctly log event type
    for all task types. (Amar Kamat via amareshwari)

    MAPREDUCE-1926. MapReduce distribution is missing build-utils.xml.
    (tomwhite)

    MAPREDUCE-2012. Some contrib tests fail in branch 0.21 and trunk.
    (Amareshwari Sriramadasu via tomwhite)

    MAPREDUCE-1980. Fixes TaskAttemptUnsuccessfulCompletionEvent and
    TaskAttemptFinishedEvent to correctly log event type for all task types.
    (Amar Kamat via amareshwari)

    MAPREDUCE-1856. Extract a subset of tests for smoke (DOA) validation (cos)
<|MERGE_RESOLUTION|>--- conflicted
+++ resolved
@@ -4,7 +4,6 @@
 
   INCOMPATIBLE CHANGES
 
-<<<<<<< HEAD
     MAPREDUCE-3545. Remove Avro RPC. (suresh)
 
   IMPROVEMENTS
@@ -22,10 +21,6 @@
 Release 0.23.1 - Unreleased
 
   NEW FEATURES                                                                    
-=======
-  NEW FEATURES
-    MAPREDUCE-778. Rumen Anonymizer. (Amar Kamat and Chris Douglas via amarrk)
->>>>>>> fbe394d2
 
     MAPREDUCE-3121. NodeManager should handle disk-failures (Ravi Gummadi via mahadev)
 
