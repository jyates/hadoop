<?xml version="1.0"?>
<!--
  Licensed under the Apache License, Version 2.0 (the "License");
  you may not use this file except in compliance with the License.
  You may obtain a copy of the License at

    http://www.apache.org/licenses/LICENSE-2.0

  Unless required by applicable law or agreed to in writing, software
  distributed under the License is distributed on an "AS IS" BASIS,
  WITHOUT WARRANTIES OR CONDITIONS OF ANY KIND, either express or implied.
  See the License for the specific language governing permissions and
  limitations under the License. See accompanying LICENSE file.
-->
<project xmlns="http://maven.apache.org/POM/4.0.0"
  xmlns:xsi="http://www.w3.org/2001/XMLSchema-instance"
  xsi:schemaLocation="http://maven.apache.org/POM/4.0.0
                      http://maven.apache.org/xsd/maven-4.0.0.xsd">
  <parent>
    <artifactId>hadoop-mapreduce-client</artifactId>
    <groupId>org.apache.hadoop</groupId>
<<<<<<< HEAD
    <version>2.0.3-alpha</version>
=======
    <version>2.0.4-SNAPSHOT</version>
>>>>>>> 0caafb63
  </parent>
  <modelVersion>4.0.0</modelVersion>
  <groupId>org.apache.hadoop</groupId>
  <artifactId>hadoop-mapreduce-client-jobclient</artifactId>
<<<<<<< HEAD
  <version>2.0.3-alpha</version>
=======
  <version>2.0.4-SNAPSHOT</version>
>>>>>>> 0caafb63
  <name>hadoop-mapreduce-client-jobclient</name>

  <properties>
    <fork.mode>always</fork.mode>
    <!-- Needed for generating FindBugs warnings using parent pom -->
    <mr.basedir>${project.parent.basedir}/../</mr.basedir>
  </properties>

  <dependencies>
    <dependency>
      <groupId>org.apache.hadoop</groupId>
      <artifactId>hadoop-mapreduce-client-common</artifactId>
    </dependency>
    <dependency>
      <groupId>org.apache.hadoop</groupId>
      <artifactId>hadoop-mapreduce-client-shuffle</artifactId>
    </dependency>
    <dependency>
      <groupId>org.apache.hadoop</groupId>
      <artifactId>hadoop-mapreduce-client-app</artifactId>
      <scope>test</scope>
    </dependency>
    <dependency>
      <groupId>org.apache.hadoop</groupId>
      <artifactId>hadoop-mapreduce-client-app</artifactId>
      <type>test-jar</type>
      <scope>test</scope>
    </dependency>
    <dependency>
      <groupId>org.apache.hadoop</groupId>
      <artifactId>hadoop-mapreduce-client-hs</artifactId>
      <scope>test</scope>
    </dependency>
    <dependency>
      <groupId>org.apache.hadoop</groupId>
      <artifactId>hadoop-yarn-server-nodemanager</artifactId>
      <scope>test</scope>
    </dependency>
    <dependency>
      <groupId>org.apache.hadoop</groupId>
      <artifactId>hadoop-yarn-server-resourcemanager</artifactId>
      <scope>test</scope>
    </dependency>
    <dependency>
      <groupId>org.apache.hadoop</groupId>
      <artifactId>hadoop-yarn-server-resourcemanager</artifactId>
      <type>test-jar</type>
      <scope>test</scope>
    </dependency>
    <dependency>
      <groupId>org.apache.hadoop</groupId>
      <artifactId>hadoop-yarn-server-common</artifactId>
      <scope>test</scope>
    </dependency>
    <dependency>
      <groupId>org.apache.hadoop</groupId>
      <artifactId>hadoop-yarn-server-tests</artifactId>
      <type>test-jar</type>
      <scope>test</scope>
    </dependency>
    <dependency>
      <groupId>org.apache.hadoop</groupId>
      <artifactId>hadoop-hdfs</artifactId>
      <scope>test</scope>
      <type>test-jar</type>
    </dependency>
    <dependency>
      <groupId>org.hsqldb</groupId>
      <artifactId>hsqldb</artifactId>
      <scope>test</scope>
    </dependency>
  </dependencies>

 <profiles>
  <profile>
    <id>clover</id>
    <activation>
      <activeByDefault>false</activeByDefault>
      <property>
        <name>clover</name>
      </property>
    </activation>
    <dependencies>
      <dependency>
        <groupId>com.cenqua.clover</groupId>
        <artifactId>clover</artifactId>
      </dependency>
    </dependencies>
  </profile>
</profiles>
  <build>
    <plugins>
      <plugin>
        <artifactId>maven-jar-plugin</artifactId>
        <executions>
          <execution>
            <goals>
              <goal>test-jar</goal>
            </goals>
            <phase>test-compile</phase>
          </execution>
        </executions>
        <configuration>       
         <archive>
          <manifest>
           <mainClass>org.apache.hadoop.test.MapredTestDriver</mainClass>
         </manifest>
         </archive>
        </configuration>
      </plugin>
      <plugin>
        <groupId>org.apache.maven.plugins</groupId>
        <artifactId>maven-surefire-plugin</artifactId>
        <configuration>
          <environmentVariables>
            <JAVA_HOME>${java.home}</JAVA_HOME>
          </environmentVariables>
          <additionalClasspathElements>
            <!-- workaround for JobConf#setJarByClass -->
            <additionalClasspathElement>${project.build.directory}/${project.artifactId}-${project.version}-tests.jar</additionalClasspathElement>
          </additionalClasspathElements>
        </configuration>
      </plugin>
      <plugin>
        <groupId>org.apache.rat</groupId>
        <artifactId>apache-rat-plugin</artifactId>
        <configuration>
          <excludes>
            <exclude>src/test/java/org/apache/hadoop/cli/data60bytes</exclude>
          </excludes>
        </configuration>
      </plugin>
    </plugins>
  </build>
</project><|MERGE_RESOLUTION|>--- conflicted
+++ resolved
@@ -19,20 +19,12 @@
   <parent>
     <artifactId>hadoop-mapreduce-client</artifactId>
     <groupId>org.apache.hadoop</groupId>
-<<<<<<< HEAD
-    <version>2.0.3-alpha</version>
-=======
     <version>2.0.4-SNAPSHOT</version>
->>>>>>> 0caafb63
   </parent>
   <modelVersion>4.0.0</modelVersion>
   <groupId>org.apache.hadoop</groupId>
   <artifactId>hadoop-mapreduce-client-jobclient</artifactId>
-<<<<<<< HEAD
-  <version>2.0.3-alpha</version>
-=======
   <version>2.0.4-SNAPSHOT</version>
->>>>>>> 0caafb63
   <name>hadoop-mapreduce-client-jobclient</name>
 
   <properties>
