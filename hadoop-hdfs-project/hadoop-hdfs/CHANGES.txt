--- conflicted
+++ resolved
@@ -165,14 +165,11 @@
     HDFS-4209. Clean up the addNode/addChild/addChildNoQuotaCheck methods in
     FSDirectory and INodeDirectory. (szetszwo)
 
-<<<<<<< HEAD
-=======
     HDFS-3358. Specify explicitly that the NN UI status total is talking
     of persistent objects on heap. (harsh)
 
     HDFS-4234. Use generic code for choosing datanode in Balancer.  (szetszwo)
 
->>>>>>> bcaba939
   OPTIMIZATIONS
 
   BUG FIXES
@@ -566,8 +563,6 @@
     of it is undefined after the iteration or modifications of the map.
     (szetszwo)
 
-<<<<<<< HEAD
-=======
     HDFS-4231. BackupNode: Introduce BackupState. (shv)
 
     HDFS-4243. When replacing an INodeDirectory, the parent pointers of the
@@ -689,7 +684,6 @@
     (Chao Shi via todd)
 
 
->>>>>>> bcaba939
 Release 2.0.2-alpha - 2012-09-07 
 
   INCOMPATIBLE CHANGES
@@ -2078,6 +2072,11 @@
   OPTIMIZATIONS
 
   BUG FIXES
+
+    HDFS-4247. saveNamespace should be tolerant of dangling lease (daryn)
+
+    HDFS-4248. Renaming directories may incorrectly remove the paths in leases
+    under the tree.  (daryn via szetszwo)
 
 Release 0.23.5 - UNRELEASED
 
